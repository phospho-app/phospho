--- conflicted
+++ resolved
@@ -95,17 +95,18 @@
     "7e8f6db2-3b6b-4bf6-84ee-3f226b81e43d",  # di
 ]
 
-<<<<<<< HEAD
-# TEMPORAL_MTLS_TLS_CERT = b64decode(os.getenv("TEMPORAL_MTLS_TLS_CERT_BASE64"))
-# TEMPORAL_MTLS_TLS_KEY = b64decode(os.getenv("TEMPORAL_MTLS_TLS_KEY_BASE64"))
-=======
+TEMPORAL_MTLS_TLS_CERT = None
+TEMPORAL_MTLS_TLS_KEY = None
 try:
-    TEMPORAL_MTLS_TLS_CERT = b64decode(os.getenv("TEMPORAL_MTLS_TLS_CERT_BASE64"))
-    TEMPORAL_MTLS_TLS_KEY = b64decode(os.getenv("TEMPORAL_MTLS_TLS_KEY_BASE64"))
+    TEMPORAL_MTLS_TLS_CERT_BASE64 = os.getenv("TEMPORAL_MTLS_TLS_CERT_BASE64")
+    TEMPORAL_MTLS_TLS_KEY_BASE64 = os.getenv("TEMPORAL_MTLS_TLS_KEY_BASE64")
+    if TEMPORAL_MTLS_TLS_CERT_BASE64 is not None:
+        TEMPORAL_MTLS_TLS_CERT = b64decode(TEMPORAL_MTLS_TLS_CERT_BASE64)
+    if TEMPORAL_MTLS_TLS_KEY_BASE64 is not None:
+        TEMPORAL_MTLS_TLS_KEY = b64decode(TEMPORAL_MTLS_TLS_KEY_BASE64)
 except Exception:
     logger.warning(
         "TEMPORAL_MTLS_TLS_CERT_BASE64 or TEMPORAL_MTLS_TLS_KEY_BASE64 is missing from the environment variables"
     )
     TEMPORAL_MTLS_TLS_CERT = None
-    TEMPORAL_MTLS_TLS_KEY = None
->>>>>>> 9e404d9b
+    TEMPORAL_MTLS_TLS_KEY = None