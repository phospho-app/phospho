--- conflicted
+++ resolved
@@ -24,13 +24,10 @@
 pycryptodome = "^3.20.0"
 langfuse = "^2.36.2"
 numpy = "1.26.4"
-<<<<<<< HEAD
+aiohttp = "^3.10.1"
 temporalio = "^1.6.0"
 requests = "^2.32.3"
 stripe = "^10.6.0"
-=======
-aiohttp = "^3.10.1"
->>>>>>> edce0411
 
 [tool.poetry.group.dev]
 optional = true
