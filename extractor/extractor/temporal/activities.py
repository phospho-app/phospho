import time
from temporalio import activity

import stripe
from extractor.core import config
from extractor.services.pipelines import MainPipeline
from extractor.services.connectors import (
    LangsmithConnector,
    LangfuseConnector,
    OpenTelemetryConnector,
)
from extractor.services.log.tasks import process_tasks_id
from extractor.models.log import TaskProcessRequest
from extractor.models import (
    PipelineLangfuseRequest,
    PipelineLangsmithRequest,
    PipelineOpentelemetryRequest,
    PipelineResults,
    RunMainPipelineOnMessagesRequest,
    RunMainPipelineOnTaskRequest,
    RunRecipeOnTaskRequest,
    BillOnStripeRequest,
)
from extractor.services.projects import get_project_by_id
from extractor.models.log import LogProcessRequestForTasks
from loguru import logger
from extractor.services.log.tasks import process_logs_for_tasks


@activity.defn(name="bill_on_stripe")
async def bill_on_stripe(
    request: BillOnStripeRequest,
) -> None:
    """
    Bill an organization on Stripe based on the consumption
    """
    if request.nb_job_results == 0:
        logger.debug(f"No job results to bill for organization {request.org_id}")
        return

    if request.max_usage and request.current_usage < request.max_usage:
        logger.debug(
            f"Organization {request.org_id} has not reached max usage {request.max_usage}"
        )
        return

    usage_per_log: int = 0
<<<<<<< HEAD
    if request.usage_per_log is not None:
        usage_per_log = request.usage_per_log
    else:
        project = await get_project_by_id(request.project_id)

=======
    project = await get_project_by_id(request.project_id)
    if request.recipe_type is not None:
        if request.recipe_type == "event_detection":
            usage_per_log += 1 if project.settings.run_event_detection else 0
        elif request.recipe_type == "sentiment_language":
            usage_per_log += 1 if project.settings.run_sentiment else 0
            usage_per_log += 1 if project.settings.run_language else 0
    else:
>>>>>>> 33d9edd8
        if project.settings.run_event_detection:
            usage_per_log += len(project.settings.events)
        if project.settings.run_sentiment:
            usage_per_log += 1
        if project.settings.run_language:
            usage_per_log += 1

    nb_credits_used = request.nb_job_results * usage_per_log

    if config.ENVIRONMENT == "preview" or config.ENVIRONMENT == "test":
        logger.debug(
            f"Preview environment, stripe billing disabled, we would have billed {nb_credits_used} credits"
        )
        return

    if request.customer_id:
        stripe.api_key = config.STRIPE_SECRET_KEY

        stripe.billing.MeterEvent.create(
            event_name=request.meter_event_name,
            payload={
                "value": str(nb_credits_used),
                "stripe_customer_id": request.customer_id,
            },
            timestamp=int(time.time()),
        )

        logger.debug(
            f"Billed {nb_credits_used} credits to organization {request.org_id}"
        )

    elif request.org_id not in config.EXEMPTED_ORG_IDS:
        logger.error(f"Organization {request.org_id} has no stripe customer id")


@activity.defn(name="extract_langsmith_data")
async def extract_langsmith_data(
    request: PipelineLangsmithRequest,
):
    logger.info(
        f"Received LangSmith connection data for project_id: {request.project_id}"
    )
    langsmith_connector = LangsmithConnector(
        project_id=request.project_id,
        langsmith_api_key=request.langsmith_api_key,
        langsmith_project_name=request.langsmith_project_name,
    )
    return await langsmith_connector.sync(
        org_id=request.org_id,
        current_usage=request.current_usage,
        max_usage=request.max_usage,
    )


@activity.defn(name="extract_langfuse_data")
async def extract_langfuse_data(
    request: PipelineLangfuseRequest,
):
    logger.info(
        f"Received LangFuse connection data for project id: {request.project_id}"
    )
    langfuse_connector = LangfuseConnector(
        project_id=request.project_id,
        langfuse_secret_key=request.langfuse_secret_key,
        langfuse_public_key=request.langfuse_public_key,
    )
    return await langfuse_connector.sync(
        org_id=request.org_id,
        current_usage=request.current_usage,
        max_usage=request.max_usage,
    )


@activity.defn(name="run_recipe_on_task")
async def run_recipe_on_task(
    request: RunRecipeOnTaskRequest,
) -> dict:
    if request.tasks is None and request.tasks_ids is None:
        logger.debug("No tasks to process.")
        return {"status": "no tasks to process", "nb_job_results": 0}
    logger.info(f"Running job {request.recipe.recipe_type}")
    if request.recipe.org_id is None:
        logger.error("Recipe.org_id is missing.")
        return {"status": "error", "nb_job_results": 0}

    main_pipeline = MainPipeline(
        project_id=request.recipe.project_id,
        org_id=request.recipe.org_id,
    )

    nbr_tasks_to_process = (
        len(request.tasks)
        if request.tasks is not None
        else 0 + len(request.tasks_ids)
        if request.tasks_ids is not None
        else 0
    )

    if request.max_usage:
        if request.current_usage > request.max_usage:
            logger.warning(
                f"Org {request.org_id} has reached max usage {request.max_usage}"
            )
            return {"status": "error", "nb_job_results": 0}
        elif request.current_usage + nbr_tasks_to_process > request.max_usage:
            logger.warning(
                f"Org {request.org_id} will reach max usage {request.max_usage} with this job"
            )
            return {"status": "error", "nb_job_results": 0}

    await main_pipeline.recipe_pipeline(
        tasks=request.tasks, recipe=request.recipe, tasks_ids=request.tasks_ids
    )

    total_len = 0
    if request.tasks is not None:
        total_len += len(request.tasks)
    if request.tasks_ids is not None:
        total_len += len(request.tasks_ids)

    return {
        "status": "ok",
        "nb_job_results": total_len,
        "recipe_type": request.recipe.recipe_type,
    }


@activity.defn(name="store_opentelemetry_data")
async def store_open_telemetry_data(
    request: PipelineOpentelemetryRequest,
):
    logger.info(f"Received OpenTelemetry data for project id: {request.project_id}")
    opentelemetry_connector = OpenTelemetryConnector(
        project_id=request.project_id,
        data=request.open_telemetry_data,
    )
    return await opentelemetry_connector.process(
        org_id=request.org_id,
        current_usage=request.current_usage,
        max_usage=request.max_usage,
    )


@activity.defn(name="run_process_tasks")
async def run_process_tasks(
    request_body: TaskProcessRequest,
):
    await process_tasks_id(
        project_id=request_body.project_id,
        org_id=request_body.org_id,
        tasks_id_to_process=request_body.tasks_id_to_process,
    )
    return {
        "status": "ok",
        "nb_job_results": len(request_body.tasks_id_to_process),
    }


# The usage check for this activity is done before calling it
# Before calling it make sure that the usage is below the max_usage
@activity.defn(name="run_main_pipeline_on_messages")
async def run_main_pipeline_on_messages(
    request: RunMainPipelineOnMessagesRequest,
) -> PipelineResults:
    logger.info(f"Running main pipeline on {len(request.messages)} messages")
    main_pipeline = MainPipeline(
        project_id=request.project_id,
        org_id=request.org_id,
    )
    if request.max_usage:
        if request.current_usage > request.max_usage:
            logger.warning(
                f"Org {request.org_id} has reached max usage {request.max_usage}"
            )
            return {"status": "error", "nb_job_results": 0}
        elif request.current_usage + len(request.messages) > request.max_usage:
            logger.warning(
                f"Org {request.org_id} will reach max usage {request.max_usage} with this job"
            )
            return {"status": "error", "nb_job_results": 0}

    await main_pipeline.set_input(messages=request.messages)
    pipeline_results = await main_pipeline.run()
    return pipeline_results


@activity.defn(name="post_main_pipeline_on_task")
async def post_main_pipeline_on_task(
    request_body: RunMainPipelineOnTaskRequest,
) -> PipelineResults:
    logger.debug(f"task: {request_body.task}")
    if request_body.task.org_id is None:
        logger.error("Task.org_id is missing.")
        return {"status": "error", "nb_job_results": 0}
    main_pipeline = MainPipeline(
        project_id=request_body.task.project_id,
        org_id=request_body.task.org_id,
    )
    pipeline_results = await main_pipeline.task_main_pipeline(task=request_body.task)
    return pipeline_results


@activity.defn(name="run_process_logs_for_tasks")
async def run_process_logs_for_tasks(
    request_body: LogProcessRequestForTasks,
):
    logger.info(
        f"Project {request_body.project_id} org {request_body.org_id}: processing {len(request_body.logs_to_process)} logs and saving {len(request_body.extra_logs_to_save)} extra logs."
    )
    await process_logs_for_tasks(
        project_id=request_body.project_id,
        org_id=request_body.org_id,
        logs_to_process=request_body.logs_to_process,
        extra_logs_to_save=request_body.extra_logs_to_save,
    )
    return {
        "status": "ok",
        "nb_job_results": len(request_body.logs_to_process),
    }<|MERGE_RESOLUTION|>--- conflicted
+++ resolved
@@ -45,13 +45,6 @@
         return
 
     usage_per_log: int = 0
-<<<<<<< HEAD
-    if request.usage_per_log is not None:
-        usage_per_log = request.usage_per_log
-    else:
-        project = await get_project_by_id(request.project_id)
-
-=======
     project = await get_project_by_id(request.project_id)
     if request.recipe_type is not None:
         if request.recipe_type == "event_detection":
@@ -60,7 +53,6 @@
             usage_per_log += 1 if project.settings.run_sentiment else 0
             usage_per_log += 1 if project.settings.run_language else 0
     else:
->>>>>>> 33d9edd8
         if project.settings.run_event_detection:
             usage_per_log += len(project.settings.events)
         if project.settings.run_sentiment:
