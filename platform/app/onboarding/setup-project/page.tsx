"use client";

import { DefaultProjects } from "@/components/callouts/default-projects";
import {
  SendDataAlertDialog,
  UploadDatasetButton,
  UploadDatasetInstructions,
} from "@/components/callouts/import-data";
import { Spinner } from "@/components/small-spinner";
import {
  Accordion,
  AccordionContent,
  AccordionItem,
  AccordionTrigger,
} from "@/components/ui/accordion";
import { AlertDialog, AlertDialogTrigger } from "@/components/ui/alert-dialog";
import { Button } from "@/components/ui/button";
import {
  Card,
  CardContent,
  CardDescription,
  CardHeader,
  CardTitle,
} from "@/components/ui/card";
import {
  Form,
  FormControl,
  FormField,
  FormItem,
  FormLabel,
  FormMessage,
} from "@/components/ui/form";
import {
  HoverCard,
  HoverCardContent,
  HoverCardTrigger,
} from "@/components/ui/hover-card";
import { Input } from "@/components/ui/input";
import { useToast } from "@/components/ui/use-toast";
import { authFetcher } from "@/lib/fetcher";
import { Project } from "@/models/models";
import { navigationStateStore } from "@/store/store";
import { zodResolver } from "@hookform/resolvers/zod";
import { useUser } from "@propelauth/nextjs/client";
import { QuestionMarkIcon } from "@radix-ui/react-icons";
<<<<<<< HEAD
import { UploadIcon } from "lucide-react";
=======
import { Telescope } from "lucide-react";
>>>>>>> a3029aa4
import Image from "next/image";
import { useRouter } from "next/navigation";
import React from "react";
import { useEffect, useState } from "react";
import { useForm } from "react-hook-form";
import useSWR, { useSWRConfig } from "swr";
import { z } from "zod";

const formSchema = z.object({
  project_name: z
    .string()
    .min(2, {
      message: "Project name must be at least 2 characters.",
    })
    .max(32, {
      message: "Project name must be at most 30 characters.",
    }),
});

interface ProjectData {
  projects: Project[];
}

<<<<<<< HEAD
interface ImportDataOnboardingProps {
  redirecting: boolean;
  setRedirecting: (value: boolean) => void;
  creatingProject: boolean;
  setCreatingProject: (value: boolean) => void;
}

interface ExploreSampleProjectOnboardingProps {
  redirecting: boolean;
  setRedirecting: (value: boolean) => void;
  creatingProject: boolean;
}
=======
export default function Page() {
  const [open, setOpen] = React.useState(false);
  const router = useRouter();
  const { mutate } = useSWRConfig();
  const { toast } = useToast();
  const { user, loading: userLoading, accessToken } = useUser();
>>>>>>> a3029aa4

const ImportDataOnboarding: React.FC<ImportDataOnboardingProps> = ({
  redirecting,
  setRedirecting,
  creatingProject,
  setCreatingProject,
}) => {
  const selectedOrgId = navigationStateStore((state) => state.selectedOrgId);
  const project_id = navigationStateStore((state) => state.project_id);
  const setSelectedOrgId = navigationStateStore(
    (state) => state.setSelectedOrgId,
  );
  const router = useRouter();
  const { mutate } = useSWRConfig();
  const { toast } = useToast();
  const { user, loading: userLoading, accessToken } = useUser();
  const [file, setFile] = useState<File | null>(null);
<<<<<<< HEAD
=======
  const [importDataDialogOpen, setImportDataDialogOpen] = useState(false);
>>>>>>> a3029aa4

  const { data: selectedProject }: { data: Project } = useSWR(
    project_id ? [`/api/projects/${project_id}`, accessToken] : null,
    ([url, accessToken]) => authFetcher(url, accessToken, "GET"),
    {
      keepPreviousData: true,
    },
  );

  const form = useForm<z.infer<typeof formSchema>>({
    resolver: zodResolver(formSchema),
    defaultValues: {
      project_name: undefined,
    },
  });

  useEffect(() => {
    if (form.getValues("project_name") === undefined) {
      form.setValue("project_name", selectedProject?.project_name);
    }
  }, [selectedProject, form]);

  async function onSubmit(values: z.infer<typeof formSchema>) {
    if (creatingProject) {
      return;
    }
    if (!selectedOrgId) {
      // fetch the org id from the user
      const orgId = user?.getOrgs()[0].orgId;
      if (orgId) {
        setSelectedOrgId(orgId);
      } else {
        // if the user has no orgs, redirect to the auth
        router.push("/");
      }
    }
    setCreatingProject(true);
    setRedirecting(true);
    let redirect = true; // By default, follow on to the next step

    // Update the project name
    if (values.project_name !== selectedProject?.project_name) {
      // Update the project name
      selectedProject.project_name = values.project_name;
      await fetch(`/api/projects/${project_id}/`, {
        method: "POST",
        headers: {
          Authorization: "Bearer " + accessToken,
          "Content-Type": "application/json",
        },
        body: JSON.stringify(selectedProject),
      }).then(async () => {
        mutate([`/api/projects/${project_id}`, accessToken], async () => {
          return { project: project_id };
        });
        // Also mutate the project list
        mutate(
          [`/api/organizations/${selectedOrgId}/projects`, accessToken],
          async (data: ProjectData | undefined) => {
            if (!data?.projects) return;
            const index = data.projects.findIndex(
              (project: Project) => project.id === project_id,
            );
            if (index !== -1 && project_id) {
              const updatedProject: Project = {
                ...data.projects[index],
                id: project_id,
              };
              data.projects[index] = updatedProject;
              return { projects: data.projects };
            }
          },
        );
      });
    }

    // Push the file to the server
    if (file !== null) {
      const formData = new FormData();
      formData.set("file", file, file.name);
      try {
        // Call API to upload file
        fetch(`/api/projects/${project_id}/upload-tasks`, {
          method: "POST",
          headers: {
            Authorization: "Bearer " + accessToken,
          },
          body: formData,
        }).then(async (response) => {
          if (response.ok) {
            const responseBody = await response.json();
            const nbRowsProcessed = responseBody.nb_rows_processed;
            const nbRowsDroped = responseBody.nb_rows_dropped;
            if (nbRowsDroped === 0 && nbRowsProcessed > 0) {
              toast({
                title: `Processing ${nbRowsProcessed} rows... ⏳`,
                description: (
                  <div>Data will appear in your dashboard shortly.</div>
                ),
              });
              setRedirecting(false);
              return;
            }
            if (nbRowsDroped > 0 && nbRowsProcessed > 0) {
              toast({
                title: `Processing ${nbRowsProcessed} rows... ⏳`,
                description: (
                  <div>
                    {nbRowsDroped} rows were dropped because the column{" "}
                    <code>input</code> was empty.
                  </div>
                ),
              });
              setRedirecting(false);
              return;
            }
            if (nbRowsProcessed === 0 && nbRowsDroped === 0) {
              toast({
                title: "No data to process 🤷‍♂️",
                description: <div>Please check your file and try again.</div>,
              });
              setRedirecting(false);
              redirect = false;
            }
            if (nbRowsProcessed === 0 && nbRowsDroped > 0) {
              toast({
                title: "No data to process 🤷‍♂️",
                description: (
                  <div>
                    {nbRowsDroped} rows were dropped because the column{" "}
                    <code>input</code> was empty.
                  </div>
                ),
              });
              setRedirecting(false);
              redirect = false;
            }
          } else {
            // Read the error details
            const error = await response.text();
            toast({
              title: "An error occurred",
              description: `${error}`,
            });
            setRedirecting(false);
            redirect = false;
          }
        });
      } catch (error) {
        setRedirecting(false);
        redirect = false;
        console.error("An unexpected error happened:", error);
        toast({
          title: "An error occurred",
          description: `${error}`,
        });
      }
    }

    // Continue to the next onboarding step
    if (redirect) {
      router.push(`/onboarding/customize/${project_id}`);
    }
  }

  if (!selectedProject) {
    return (
      <div className="m-4 p-4">
        <Spinner />
      </div>
    );
  }

  return (
    <CardContent className="flex flex-col items-left justify-center w-full">
      <Form {...form}>
        <form onSubmit={form.handleSubmit(onSubmit)} className="space-y-8">
          <FormField
            control={form.control}
            name="project_name"
            render={({ field }) => (
              <FormItem>
                <FormLabel className="flex flex-row space-x-2">
                  Project name
                  <HoverCard openDelay={0} closeDelay={0}>
                    <HoverCardTrigger>
                      <QuestionMarkIcon className="rounded-full bg-primary text-secondary p-0.5 ml-1" />
                    </HoverCardTrigger>
                    <HoverCardContent>
                      <div className="p-1 flex flex-col space-y-1 text-xs">
                        <div>You can change this later.</div>
                        <div>project_id: {selectedProject.id}</div>
                      </div>
                    </HoverCardContent>
                  </HoverCard>
                </FormLabel>
                <FormControl>
                  <Input
                    placeholder="My chatbot"
                    {...field}
                    className="font-normal"
                    autoFocus
                  />
                </FormControl>
                <FormMessage />
              </FormItem>
            )}
          />
          <FormItem>
            <FormLabel className="flex flex-row space-x-2">
              Upload dataset
              <HoverCard openDelay={0} closeDelay={0}>
                <HoverCardTrigger>
                  <QuestionMarkIcon className="rounded-full bg-primary text-secondary p-0.5 ml-1" />
                </HoverCardTrigger>
                <HoverCardContent>
                  <div className="p-1 flex flex-col space-y-1 text-xs">
                    <div>You can do this later.</div>
                  </div>
                </HoverCardContent>
              </HoverCard>
            </FormLabel>
            <UploadDatasetButton setFile={setFile} />
            <Accordion type="single" collapsible className="w-full">
              <AccordionItem value="instructions">
                <AccordionTrigger>How to format the dataset?</AccordionTrigger>
                <AccordionContent>
                  <UploadDatasetInstructions />
                </AccordionContent>
              </AccordionItem>
            </Accordion>
            <AlertDialogTrigger className="flex justify-end w-full">
              <div className="underline text-xs">Other data import options</div>
            </AlertDialogTrigger>
          </FormItem>

          <div className="flex justify-center">
            <Button
              type="submit"
              disabled={userLoading || creatingProject || !file}
              className="w-full"
            >
              {redirecting && <Spinner className="mr-1" />}
              <UploadIcon className="w-4 h-4 mr-1" />
              Upload and continue
            </Button>
          </div>
        </form>
      </Form>
    </CardContent>
  );
};

const ExploreSampleProjectOnboarding: React.FC<
  ExploreSampleProjectOnboardingProps
> = ({ redirecting, setRedirecting, creatingProject }) => {
  const router = useRouter();
  const { mutate } = useSWRConfig();
  const { toast } = useToast();
  const { user, accessToken, loading: userLoading } = useUser();
  const selectedOrgId = navigationStateStore((state) => state.selectedOrgId);
  const setSelectedOrgId = navigationStateStore(
    (state) => state.setSelectedOrgId,
  );
  const setproject_id = navigationStateStore((state) => state.setproject_id);

  async function defaultProject() {
    if (creatingProject) return;
    if (!accessToken) return;

    if (!selectedOrgId) {
      // fetch the org id from the user
      const orgId = user?.getOrgs()[0].orgId;
      if (orgId) {
        setSelectedOrgId(orgId);
      } else {
        // if the user has no orgs, redirect to the auth
        router.push("/");
      }
    }

    //Create default project for orgID
    toast({
      title: "Creating default project",
      description: "Data will be available shortly.",
    });

    fetch(`/api/organizations/${selectedOrgId}/create-default-project`, {
      method: "POST",
      headers: {
        Authorization: "Bearer " + accessToken,
        "Content-Type": "application/json",
      },
      body: JSON.stringify({
        project_id: null, // This creates a new project. Specify the project_id to update an existing project.
      }),
    }).then(async (response) => {
      const responseBody = await response.json();
      if (responseBody.id !== undefined) {
        mutate([`/api/organizations/${selectedOrgId}/projects`, accessToken]);
        setproject_id(responseBody.id);
      } else {
        toast({
          title: "Error when creating project",
          description: response.statusText,
        });
      }
    });

    setRedirecting(true);
    router.push(`/onboarding/clustering`);
  }

  function handleClose(): void {
    setOpen(false);
  }

  return (
    <div className="px-4  w-full">
      <div className="border-2 rounded-lg border-dashed border-muted-foreground bg-secondary">
        <CardContent className="space-x-2 flex justify-center flex-row items-center">
          <Image
            src="/image/onboarding.svg"
            alt="Onboarding Image"
            width={160}
            height={120}
          />
          <div className="flex flex-col items-center">
            <CardHeader className="pb-2">
              <CardTitle>No data, just looking?</CardTitle>
              <CardDescription>
                Explore one of the example projects.
              </CardDescription>
            </CardHeader>
            <Button
              variant="outline"
              className="hover:bg-green-500 transition-colors"
              onClick={() => {
                defaultProject();
              }}
              disabled={userLoading || creatingProject || redirecting}
            >
              {redirecting && <Spinner className="mr-1" />}
              Explore example project
            </Button>
          </div>
        </CardContent>
      </div>
    </div>
  );
};

export default function Page() {
  const [creatingProject, setCreatingProject] = useState(false);
  const [redirecting, setRedirecting] = useState(false);
  const [importDataDialogOpen, setImportDataDialogOpen] = useState(false);

  // const searchParams = useSearchParams();
  // const canCode = searchParams.get("code") === "yes";

  return (
    <>
      <AlertDialog
        onOpenChange={setImportDataDialogOpen}
        open={importDataDialogOpen}
      >
        <SendDataAlertDialog setOpen={setImportDataDialogOpen} />
<<<<<<< HEAD
        <Card className="flex flex-col items-center space-y-4 max-w-full md:w-1/2 md:max-w-1/2">
          <CardHeader className="w-full">
            <CardTitle>Create your first phospho project</CardTitle>
            <CardDescription>Let&apos;s get you started.</CardDescription>
          </CardHeader>
          <ImportDataOnboarding
            redirecting={redirecting}
            setRedirecting={setRedirecting}
            creatingProject={creatingProject}
            setCreatingProject={setCreatingProject}
          />
          <ExploreSampleProjectOnboarding
            redirecting={redirecting}
            setRedirecting={setRedirecting}
            creatingProject={creatingProject}
          />
          <div className="h-2"></div>
=======
        <Card className="flex flex-col md:flex-row p-4 items-center space-x-8 space-y-8">
          <div className="w-full">
            <CardHeader>
              <CardTitle>Setup your first phospho project</CardTitle>
              <CardDescription>Let&apos;s get you started.</CardDescription>
            </CardHeader>
            <CardContent className="flex flex-col items-left justify-center">
              <Form {...form}>
                <form
                  onSubmit={form.handleSubmit(onSubmit)}
                  className="space-y-8"
                >
                  <FormField
                    control={form.control}
                    name="project_name"
                    render={({ field }) => (
                      <FormItem>
                        <FormLabel className="flex flex-row space-x-2">
                          Project name
                          <HoverCard openDelay={0} closeDelay={0}>
                            <HoverCardTrigger>
                              <QuestionMarkIcon className="rounded-full bg-primary text-secondary p-0.5 ml-1" />
                            </HoverCardTrigger>
                            <HoverCardContent>
                              <div className="p-1 flex flex-col space-y-1 text-xs">
                                <div>You can change this later.</div>
                                <div>project_id: {selectedProject.id}</div>
                              </div>
                            </HoverCardContent>
                          </HoverCard>
                        </FormLabel>
                        <FormControl>
                          <Input
                            placeholder="My chatbot"
                            {...field}
                            className="font-normal"
                            autoFocus
                          />
                        </FormControl>
                        <FormMessage />
                      </FormItem>
                    )}
                  />
                  <FormItem>
                    <FormLabel className="flex flex-row space-x-2">
                      Upload a dataset (You can do that later)
                      <HoverCard openDelay={0} closeDelay={0}>
                        <HoverCardTrigger>
                          <QuestionMarkIcon className="rounded-full bg-primary text-secondary p-0.5 ml-1" />
                        </HoverCardTrigger>
                        <HoverCardContent>
                          <div className="p-1 flex flex-col space-y-1 text-xs">
                            <div>
                              No data yet? Click on Continue to skip this step.
                            </div>
                          </div>
                        </HoverCardContent>
                      </HoverCard>
                    </FormLabel>
                    <UploadDatasetButton setFile={setFile} />
                    <Accordion type="single" collapsible className="w-full">
                      <AccordionItem value="instructions">
                        <AccordionTrigger>
                          How to format the dataset?
                        </AccordionTrigger>
                        <AccordionContent>
                          <UploadDatasetInstructions />
                        </AccordionContent>
                      </AccordionItem>
                    </Accordion>

                    <AlertDialogTrigger className="flex justify-end w-full">
                      <div className="underline text-xs">
                        Other data import options
                      </div>
                    </AlertDialogTrigger>
                  </FormItem>

                  <div className="flex justify-end">
                    <Button
                      type="submit"
                      disabled={userLoading || creatingProject}
                      className="w-full"
                    >
                      {redirecting && <Spinner className="mr-1" />}
                      {file && "Upload and continue"}
                      {!file && "Skip (import data later)"}
                    </Button>
                  </div>
                </form>
              </Form>
            </CardContent>
          </div>
          <div className="border-2 rounded-lg border-dashed border-muted-foreground">
            <div>
              <CardHeader className="pb-4">
                <CardTitle>Just looking? Explore a sample project.</CardTitle>
                <CardDescription>
                  Get a feel for phospho by discovering a project with sample
                  data.
                </CardDescription>
              </CardHeader>
            </div>
            <CardContent className="space-y-8">
              <div className="flex justify-center flex-col">
                <Image
                  src="/image/onboarding.svg"
                  alt="Onboarding Image"
                  className="mx-4"
                  width={40}
                  height={20}
                />
              </div>
              <div className="flex justify-center">
                <AlertDialog open={open} onOpenChange={setOpen}>
                  <AlertDialogTrigger asChild>
                    <Button variant="secondary" className="text-xs">
                      {" "}
                      <Telescope className="h-4 w-4 mr-2" /> Explore example
                      project{" "}
                    </Button>
                  </AlertDialogTrigger>
                  <DefaultProjects
                    handleClose={handleClose}
                    setOpen={setOpen}
                  />
                </AlertDialog>
              </div>
            </CardContent>
          </div>
>>>>>>> a3029aa4
        </Card>
      </AlertDialog>
    </>
  );
}<|MERGE_RESOLUTION|>--- conflicted
+++ resolved
@@ -1,6 +1,5 @@
 "use client";
 
-import { DefaultProjects } from "@/components/callouts/default-projects";
 import {
   SendDataAlertDialog,
   UploadDatasetButton,
@@ -43,11 +42,8 @@
 import { zodResolver } from "@hookform/resolvers/zod";
 import { useUser } from "@propelauth/nextjs/client";
 import { QuestionMarkIcon } from "@radix-ui/react-icons";
-<<<<<<< HEAD
 import { UploadIcon } from "lucide-react";
-=======
 import { Telescope } from "lucide-react";
->>>>>>> a3029aa4
 import Image from "next/image";
 import { useRouter } from "next/navigation";
 import React from "react";
@@ -71,7 +67,6 @@
   projects: Project[];
 }
 
-<<<<<<< HEAD
 interface ImportDataOnboardingProps {
   redirecting: boolean;
   setRedirecting: (value: boolean) => void;
@@ -84,14 +79,6 @@
   setRedirecting: (value: boolean) => void;
   creatingProject: boolean;
 }
-=======
-export default function Page() {
-  const [open, setOpen] = React.useState(false);
-  const router = useRouter();
-  const { mutate } = useSWRConfig();
-  const { toast } = useToast();
-  const { user, loading: userLoading, accessToken } = useUser();
->>>>>>> a3029aa4
 
 const ImportDataOnboarding: React.FC<ImportDataOnboardingProps> = ({
   redirecting,
@@ -109,10 +96,6 @@
   const { toast } = useToast();
   const { user, loading: userLoading, accessToken } = useUser();
   const [file, setFile] = useState<File | null>(null);
-<<<<<<< HEAD
-=======
-  const [importDataDialogOpen, setImportDataDialogOpen] = useState(false);
->>>>>>> a3029aa4
 
   const { data: selectedProject }: { data: Project } = useSWR(
     project_id ? [`/api/projects/${project_id}`, accessToken] : null,
@@ -399,7 +382,6 @@
       title: "Creating default project",
       description: "Data will be available shortly.",
     });
-
     fetch(`/api/organizations/${selectedOrgId}/create-default-project`, {
       method: "POST",
       headers: {
@@ -424,10 +406,6 @@
 
     setRedirecting(true);
     router.push(`/onboarding/clustering`);
-  }
-
-  function handleClose(): void {
-    setOpen(false);
   }
 
   return (
@@ -480,7 +458,6 @@
         open={importDataDialogOpen}
       >
         <SendDataAlertDialog setOpen={setImportDataDialogOpen} />
-<<<<<<< HEAD
         <Card className="flex flex-col items-center space-y-4 max-w-full md:w-1/2 md:max-w-1/2">
           <CardHeader className="w-full">
             <CardTitle>Create your first phospho project</CardTitle>
@@ -498,138 +475,6 @@
             creatingProject={creatingProject}
           />
           <div className="h-2"></div>
-=======
-        <Card className="flex flex-col md:flex-row p-4 items-center space-x-8 space-y-8">
-          <div className="w-full">
-            <CardHeader>
-              <CardTitle>Setup your first phospho project</CardTitle>
-              <CardDescription>Let&apos;s get you started.</CardDescription>
-            </CardHeader>
-            <CardContent className="flex flex-col items-left justify-center">
-              <Form {...form}>
-                <form
-                  onSubmit={form.handleSubmit(onSubmit)}
-                  className="space-y-8"
-                >
-                  <FormField
-                    control={form.control}
-                    name="project_name"
-                    render={({ field }) => (
-                      <FormItem>
-                        <FormLabel className="flex flex-row space-x-2">
-                          Project name
-                          <HoverCard openDelay={0} closeDelay={0}>
-                            <HoverCardTrigger>
-                              <QuestionMarkIcon className="rounded-full bg-primary text-secondary p-0.5 ml-1" />
-                            </HoverCardTrigger>
-                            <HoverCardContent>
-                              <div className="p-1 flex flex-col space-y-1 text-xs">
-                                <div>You can change this later.</div>
-                                <div>project_id: {selectedProject.id}</div>
-                              </div>
-                            </HoverCardContent>
-                          </HoverCard>
-                        </FormLabel>
-                        <FormControl>
-                          <Input
-                            placeholder="My chatbot"
-                            {...field}
-                            className="font-normal"
-                            autoFocus
-                          />
-                        </FormControl>
-                        <FormMessage />
-                      </FormItem>
-                    )}
-                  />
-                  <FormItem>
-                    <FormLabel className="flex flex-row space-x-2">
-                      Upload a dataset (You can do that later)
-                      <HoverCard openDelay={0} closeDelay={0}>
-                        <HoverCardTrigger>
-                          <QuestionMarkIcon className="rounded-full bg-primary text-secondary p-0.5 ml-1" />
-                        </HoverCardTrigger>
-                        <HoverCardContent>
-                          <div className="p-1 flex flex-col space-y-1 text-xs">
-                            <div>
-                              No data yet? Click on Continue to skip this step.
-                            </div>
-                          </div>
-                        </HoverCardContent>
-                      </HoverCard>
-                    </FormLabel>
-                    <UploadDatasetButton setFile={setFile} />
-                    <Accordion type="single" collapsible className="w-full">
-                      <AccordionItem value="instructions">
-                        <AccordionTrigger>
-                          How to format the dataset?
-                        </AccordionTrigger>
-                        <AccordionContent>
-                          <UploadDatasetInstructions />
-                        </AccordionContent>
-                      </AccordionItem>
-                    </Accordion>
-
-                    <AlertDialogTrigger className="flex justify-end w-full">
-                      <div className="underline text-xs">
-                        Other data import options
-                      </div>
-                    </AlertDialogTrigger>
-                  </FormItem>
-
-                  <div className="flex justify-end">
-                    <Button
-                      type="submit"
-                      disabled={userLoading || creatingProject}
-                      className="w-full"
-                    >
-                      {redirecting && <Spinner className="mr-1" />}
-                      {file && "Upload and continue"}
-                      {!file && "Skip (import data later)"}
-                    </Button>
-                  </div>
-                </form>
-              </Form>
-            </CardContent>
-          </div>
-          <div className="border-2 rounded-lg border-dashed border-muted-foreground">
-            <div>
-              <CardHeader className="pb-4">
-                <CardTitle>Just looking? Explore a sample project.</CardTitle>
-                <CardDescription>
-                  Get a feel for phospho by discovering a project with sample
-                  data.
-                </CardDescription>
-              </CardHeader>
-            </div>
-            <CardContent className="space-y-8">
-              <div className="flex justify-center flex-col">
-                <Image
-                  src="/image/onboarding.svg"
-                  alt="Onboarding Image"
-                  className="mx-4"
-                  width={40}
-                  height={20}
-                />
-              </div>
-              <div className="flex justify-center">
-                <AlertDialog open={open} onOpenChange={setOpen}>
-                  <AlertDialogTrigger asChild>
-                    <Button variant="secondary" className="text-xs">
-                      {" "}
-                      <Telescope className="h-4 w-4 mr-2" /> Explore example
-                      project{" "}
-                    </Button>
-                  </AlertDialogTrigger>
-                  <DefaultProjects
-                    handleClose={handleClose}
-                    setOpen={setOpen}
-                  />
-                </AlertDialog>
-              </div>
-            </CardContent>
-          </div>
->>>>>>> a3029aa4
         </Card>
       </AlertDialog>
     </>
