import { Button } from "@/components/ui/button";
import {
  DropdownMenu,
  DropdownMenuContent,
  DropdownMenuItem,
  DropdownMenuLabel,
  DropdownMenuPortal,
  DropdownMenuSeparator,
  DropdownMenuSub,
  DropdownMenuSubContent,
  DropdownMenuSubTrigger,
  DropdownMenuTrigger,
} from "@/components/ui/dropdown-menu";
import { authFetcher } from "@/lib/fetcher";
import { formatUnixTimestampToLiteralDatetime } from "@/lib/time";
import { getLanguageLabel } from "@/lib/utils";
import { Clustering, MetadataFieldsToUniqueValues } from "@/models/models";
import { navigationStateStore } from "@/store/store";
import { dataStateStore } from "@/store/store";
import { useUser } from "@propelauth/nextjs/client";
<<<<<<< HEAD
import { data } from "autoprefixer";
=======
>>>>>>> 6eaefa48
import {
  Annoyed,
  Boxes,
  Calendar,
  CandlestickChart,
  Code,
  FilterX,
  Flag,
  Frown,
  Languages,
  ListFilter,
  Meh,
  PenSquare,
  Smile,
  SmilePlus,
  TextSearch,
  ThumbsDown,
  ThumbsUp,
  Trash,
  User,
  X,
} from "lucide-react";
import React from "react";
import useSWR from "swr";

import { HoverCard, HoverCardContent, HoverCardTrigger } from "./ui/hover-card";

const FilterComponent = ({
  variant = "tasks",
}: {
  variant: "tasks" | "sessions";
}) => {
  const setDataFilters = navigationStateStore((state) => state.setDataFilters);
  const dataFilters = navigationStateStore((state) => state.dataFilters);
  const selectedProject = dataStateStore((state) => state.selectedProject);
  const { accessToken } = useUser();
  const events = selectedProject?.settings?.events;

  const setSessionsPagination = navigationStateStore(
    (state) => state.setSessionsPagination,
  );
  const setTasksPagination = navigationStateStore(
    (state) => state.setTasksPagination,
  );
  const dateRange = navigationStateStore((state) => state.dateRange);

  const resetPagination = () => {
    if (variant === "tasks") {
      setTasksPagination((prev) => ({
        ...prev,
        pageIndex: 0,
      }));
    } else {
      setSessionsPagination((prev) => ({
        ...prev,
        pageIndex: 0,
      }));
    }
  };

  // Language filters
  const { data: languages } = useSWR(
    selectedProject?.id
      ? [`/api/projects/${selectedProject?.id}/languages`, accessToken]
      : null,
    ([url, accessToken]) => authFetcher(url, accessToken, "GET"),
    {
      keepPreviousData: true,
    },
  );

  const languageFilterOptions = languages?.map((language: string) => ({
    value: language,
    label: getLanguageLabel(language),
  }));
  console.log("languageFilterOptions", languageFilterOptions);

  // Metadata filters: {"string": {metadata_key: [unique_metadata_values]}}
  const { data: metadataFieldsToValues } = useSWR(
    selectedProject?.id
      ? [
          `/api/metadata/${selectedProject?.id}/fields/values`,
          accessToken,
          "unique_metadata_fields_to_values",
        ]
      : null,
    ([url, accessToken]) => authFetcher(url, accessToken, "POST"),
    {
      keepPreviousData: true,
    },
  );
  const stringFields: MetadataFieldsToUniqueValues | undefined =
    metadataFieldsToValues?.string;

  // Clusterings filters
  const { data: clusteringsData } = useSWR(
    selectedProject?.id
      ? [`/api/explore/${selectedProject?.id}/clusterings`, accessToken]
      : null,
    ([url, accessToken]) => authFetcher(url, accessToken, "POST"),
    {
      keepPreviousData: true,
    },
  );
  const clusterings = clusteringsData?.clusterings as Clustering[];

  // Number of active filters that are not the created_at_start and created_at_end
  const activeFilterCount =
    dataFilters &&
    Object.keys(dataFilters).filter(
      (key) => key !== "created_at_start" && key !== "created_at_end",
    ).length;

  if (!selectedProject) {
    return <></>;
  }

  return (
    <div>
      <DropdownMenu>
        <div className="flex align-items space-x-2">
          <DropdownMenuTrigger asChild>
            <Button variant="outline">
              <ListFilter className="h-4 w-4 mr-1" />
              Filters
            </Button>
          </DropdownMenuTrigger>
          {dataFilters.flag && (
            <Button
              className={`ml-2 color: ${dataFilters.flag === "success" ? "green" : "red"} `}
              variant="outline"
              onClick={() => {
                setDataFilters({
                  ...dataFilters,
                  flag: null,
                });
                resetPagination();
              }}
            >
              {dataFilters.flag}
              <X className="h-4 w-4" />
            </Button>
          )}
          {dataFilters.has_notes && (
            <Button
              variant="outline"
              onClick={() => {
                setDataFilters({
                  ...dataFilters,
                  has_notes: false,
                });
                resetPagination();
              }}
            >
              Has notes
              <X className="h-4 w-4 ml-2" />
            </Button>
          )}
          {dataFilters.event_name &&
            dataFilters.event_name.map((event_name) => {
              return (
                <Button
                  variant="outline"
                  onClick={() => {
                    setDataFilters({ ...dataFilters, event_name: null });
                    resetPagination();
                  }}
                >
                  {dataFilters.event_name}
                  <X className="h-4 w-4 ml-2" />
                </Button>
              );
            })}
          {dataFilters.language && (
            <Button
              variant="outline"
              onClick={() => {
                setDataFilters({
                  ...dataFilters,
                  language: null,
                });
                resetPagination();
              }}
            >
              {getLanguageLabel(dataFilters.language)}
              <X className="h-4 w-4 ml-2" />
            </Button>
          )}
          {dataFilters.sentiment && (
            <Button
              variant="outline"
              onClick={() => {
                setDataFilters({
                  ...dataFilters,
                  sentiment: null,
                });
                resetPagination();
              }}
            >
              {dataFilters.sentiment}
              <X className="h-4 w-4 ml-2" />
            </Button>
          )}
          {dataFilters.last_eval_source && (
            <Button
              variant="outline"
              onClick={() => {
                setDataFilters({
                  ...dataFilters,
                  last_eval_source: null,
                });
                resetPagination();
              }}
            >
              {dataFilters.last_eval_source}
              <X className="h-4 w-4 ml-2" />
            </Button>
          )}
          {dataFilters.metadata &&
            Object.entries(dataFilters.metadata).map(([key, value]) => {
              return (
                <Button
                  variant="outline"
                  onClick={() => {
                    // Delete this metadata filter
                    if (!dataFilters.metadata) {
                      return;
                    }
                    delete dataFilters.metadata[key];
                    setDataFilters({
                      ...dataFilters,
                    });
                    resetPagination();
                  }}
                >
                  {key}:{" "}
                  {value.length > 20 ? value.substring(0, 20) + "..." : value}
                  <X className="h-4 w-4 ml-2" />
                </Button>
              );
            })}
          {dataFilters.clustering_id && (
            <Button
              variant="outline"
              onClick={() => {
                setDataFilters({
                  ...dataFilters,
                  clustering_id: null,
                  clusters_ids: null,
                });
                resetPagination();
              }}
            >
              clustering:{" "}
              {formatUnixTimestampToLiteralDatetime(
                clusterings?.find(
                  (clustering) => clustering.id === dataFilters.clustering_id,
                )?.created_at ?? 0,
              )}
              <X className="h-4 w-4 ml-2" />
            </Button>
          )}
          {dataFilters.clusters_ids &&
            dataFilters.clusters_ids.map((cluster_id) => {
              const clustering = clusterings?.find((clustering) =>
                clustering.clusters?.find(
                  (cluster) => cluster.id === cluster_id,
                ),
              );
              const cluster = clustering?.clusters?.find(
                (cluster) => cluster.id === cluster_id,
              ) ?? { name: "" };

              return (
                <Button
                  variant="outline"
                  onClick={() => {
                    const currentClustersIds = dataFilters.clusters_ids ?? [];
                    setDataFilters({
                      ...dataFilters,
                      clusters_ids: currentClustersIds.filter(
                        (id) => id !== cluster_id,
                      ),
                    });
                    resetPagination();
                  }}
                >
                  cluster: {""}
                  {cluster?.name.length > 20
                    ? cluster?.name.substring(0, 20) + "..."
                    : cluster?.name}
                  <X className="h-4 w-4 ml-2" />
                </Button>
              );
            })}
          {dataFilters && activeFilterCount > 0 && (
            <HoverCard openDelay={0} closeDelay={0}>
              <HoverCardTrigger>
                <Button
                  variant="secondary"
                  size="icon"
                  onClick={() => {
                    setDataFilters({
                      created_at_start: dateRange?.created_at_start,
                      created_at_end: dateRange?.created_at_end,
                    });
                    resetPagination();
                  }}
                >
                  <FilterX className="h-4 w-4" />
                </Button>
              </HoverCardTrigger>
              <HoverCardContent
                className="m-0 text-xs text-background bg-foreground"
                align="center"
              >
                Clear all filters
              </HoverCardContent>
            </HoverCard>
          )}
        </div>
        <DropdownMenuContent className="w-56" align="start">
          <DropdownMenuLabel>Filters to apply</DropdownMenuLabel>
          <DropdownMenuSeparator />
          {/* Flag */}
          <DropdownMenuSub>
            <DropdownMenuSubTrigger>
              <Flag className="h-4 w-4 mr-2" />
              <span>Eval</span>
            </DropdownMenuSubTrigger>
            <DropdownMenuPortal>
              <DropdownMenuSubContent>
                <DropdownMenuItem
                  onClick={() => {
                    setDataFilters({
                      ...dataFilters,
                      flag: "success",
                    });
                    resetPagination();
                  }}
                  style={{
                    color: dataFilters.flag === "success" ? "green" : "inherit",
                  }}
                >
                  <ThumbsUp className="h-4 w-4 mr-2" />
                  <span>Success</span>
                </DropdownMenuItem>
                <DropdownMenuItem
                  onClick={() => {
                    setDataFilters({
                      ...dataFilters,
                      flag: "failure",
                    });
                    resetPagination();
                  }}
                  style={{
                    color: dataFilters.flag === "failure" ? "red" : "inherit",
                  }}
                >
                  <ThumbsDown className="h-4 w-4 mr-2" />
                  <span>Failure</span>
                </DropdownMenuItem>
                <DropdownMenuItem
                  onClick={() => {
                    setDataFilters({
                      ...dataFilters,
                      has_notes: !dataFilters.has_notes,
                    });
                    resetPagination();
                  }}
                  style={{
                    color: dataFilters.has_notes ? "green" : "inherit",
                  }}
                >
                  <PenSquare className="h-4 w-4 mr-2" />
                  <span>Has notes </span>
                </DropdownMenuItem>
                {/* Last Eval Source */}
                <DropdownMenuSub>
                  <DropdownMenuSubTrigger>
                    <User className="h-4 w-4 mr-2" />
                    <span>Source</span>
                  </DropdownMenuSubTrigger>
                  <DropdownMenuPortal>
                    <DropdownMenuSubContent>
                      <DropdownMenuItem
                        onClick={() => {
                          setDataFilters({
                            ...dataFilters,
                            last_eval_source: "phospho",
                          });
                          resetPagination();
                        }}
                        style={{
                          color:
                            dataFilters.last_eval_source === "phospho"
                              ? "green"
                              : "inherit",
                        }}
                      >
                        phospho
                      </DropdownMenuItem>
                      <DropdownMenuItem
                        onClick={() => {
                          setDataFilters({
                            ...dataFilters,
                            last_eval_source: "user",
                          });
                          resetPagination();
                        }}
                        style={{
                          color:
                            dataFilters.last_eval_source === "user"
                              ? "green"
                              : "inherit",
                        }}
                      >
                        user
                      </DropdownMenuItem>
                    </DropdownMenuSubContent>
                  </DropdownMenuPortal>
                </DropdownMenuSub>
              </DropdownMenuSubContent>
            </DropdownMenuPortal>
          </DropdownMenuSub>
          {/* Events */}
          <DropdownMenuSub>
            <DropdownMenuSubTrigger>
              <TextSearch className="h-4 w-4 mr-2" />
              <span>Events</span>
            </DropdownMenuSubTrigger>
            <DropdownMenuPortal>
              <DropdownMenuSubContent className="overflow-y-auto">
                {events &&
                  Object.entries(events).map(([event_name, event]) => {
                    return (
                      <DropdownMenuItem
                        key={event.id}
                        onClick={() => {
                          // Override the event_name filter
                          // TODO: Allow multiple event_name filters
                          setDataFilters({
                            ...dataFilters,
                            event_name: [event_name],
                          });
                          resetPagination();
                        }}
                        style={{
                          color: dataFilters?.event_name?.includes(event_name)
                            ? "green"
                            : "inherit",
                        }}
                      >
                        {event_name}
                      </DropdownMenuItem>
                    );
                  })}
              </DropdownMenuSubContent>
            </DropdownMenuPortal>
          </DropdownMenuSub>
          {/* Language */}
          <DropdownMenuSub>
            <DropdownMenuSubTrigger>
              <Languages className="h-4 w-4 mr-2" />
              <span>Language</span>
            </DropdownMenuSubTrigger>
            <DropdownMenuPortal>
              <DropdownMenuSubContent>
                {languageFilterOptions && languageFilterOptions.length == 0 && (
                  <DropdownMenuItem disabled>
                    No language available
                  </DropdownMenuItem>
                )}
                {languageFilterOptions &&
                  languageFilterOptions.map((languageFilterOption: any) => {
                    return (
                      <DropdownMenuItem
                        key={languageFilterOption.value}
                        onClick={() => {
                          setDataFilters({
                            ...dataFilters,
                            language: languageFilterOption.value,
                          });
                          resetPagination();
                        }}
                        style={{
                          color:
                            dataFilters.language === languageFilterOption.value
                              ? "green"
                              : "inherit",
                        }}
                      >
                        {languageFilterOption.label}
                      </DropdownMenuItem>
                    );
                  })}
              </DropdownMenuSubContent>
            </DropdownMenuPortal>
          </DropdownMenuSub>
          {/* Sentiment */}
          <DropdownMenuSub>
            <DropdownMenuSubTrigger>
              <SmilePlus className="h-4 w-4 mr-2" />
              <span>Sentiment</span>
            </DropdownMenuSubTrigger>
            <DropdownMenuPortal>
              <DropdownMenuSubContent>
                <DropdownMenuItem
                  onClick={() => {
                    setDataFilters({
                      ...dataFilters,
                      sentiment: "positive",
                    });
                    resetPagination();
                  }}
                  style={{
                    color:
                      dataFilters.sentiment === "positive"
                        ? "green"
                        : "inherit",
                  }}
                >
                  <Smile className="h-4 w-4 mr-2" />
                  <span>Positive</span>
                </DropdownMenuItem>
                <DropdownMenuItem
                  onClick={() => {
                    setDataFilters({
                      ...dataFilters,
                      sentiment: "neutral",
                    });
                    resetPagination();
                  }}
                  style={{
                    color:
                      dataFilters.sentiment === "neutral" ? "green" : "inherit",
                  }}
                >
                  <Meh className="h-4 w-4 mr-2" />
                  <span>Neutral</span>
                </DropdownMenuItem>
                <DropdownMenuItem
                  onClick={() => {
                    setDataFilters({
                      ...dataFilters,
                      sentiment: "mixed",
                    });
                    resetPagination();
                  }}
                  style={{
                    color:
                      dataFilters.sentiment === "mixed" ? "green" : "inherit",
                  }}
                >
                  <Annoyed className="h-4 w-4 mr-2" />
                  <span>Mixed</span>
                </DropdownMenuItem>
                <DropdownMenuItem
                  onClick={() => {
                    setDataFilters({
                      ...dataFilters,
                      sentiment: "negative",
                    });
                    resetPagination();
                  }}
                  style={{
                    color:
                      dataFilters.sentiment === "negative" ? "red" : "inherit",
                  }}
                >
                  <Frown className="h-4 w-4 mr-2" />
                  <span>Negative</span>
                </DropdownMenuItem>
              </DropdownMenuSubContent>
            </DropdownMenuPortal>
          </DropdownMenuSub>

          <DropdownMenuSub>
            <DropdownMenuSubTrigger>
              <Code className="h-4 w-4 mr-2" />
              <span>Metadata</span>
            </DropdownMenuSubTrigger>
            <DropdownMenuPortal>
              <DropdownMenuSubContent className="overflow-y-auto max-h-[40rem]">
                {stringFields && Object.entries(stringFields).length == 0 && (
                  <DropdownMenuItem disabled>
                    No metadata available
                  </DropdownMenuItem>
                )}
                {stringFields &&
                  Object.entries(stringFields).map(([field, values]) => {
                    return (
                      <DropdownMenuSub key={field}>
                        <DropdownMenuSubTrigger>
                          <span>{field}</span>
                        </DropdownMenuSubTrigger>
                        <DropdownMenuPortal>
                          <DropdownMenuSubContent className="overflow-y-auto max-h-[40rem]">
                            {values.map((value) => {
                              return (
                                <DropdownMenuItem
                                  key={value}
                                  onClick={() => {
                                    setDataFilters({
                                      ...dataFilters,
                                      metadata: {
                                        ...dataFilters.metadata,
                                        [field]: value,
                                      },
                                    });
                                    resetPagination();
                                  }}
                                >
                                  {field !== "language"
                                    ? value
                                      ? value.length > 50
                                        ? value.substring(0, 50) + "..."
                                        : value
                                      : "-"
                                    : getLanguageLabel(value)}
                                </DropdownMenuItem>
                              );
                            })}
                          </DropdownMenuSubContent>
                        </DropdownMenuPortal>
                      </DropdownMenuSub>
                    );
                  })}
              </DropdownMenuSubContent>
            </DropdownMenuPortal>
          </DropdownMenuSub>
          <DropdownMenuSub>
            <DropdownMenuSubTrigger>
              <Boxes className="h-4 w-4 mr-2" />
              <span>Clusterings</span>
            </DropdownMenuSubTrigger>
            <DropdownMenuPortal>
              <DropdownMenuSubContent>
                {clusterings && clusterings.length == 0 && (
                  <DropdownMenuItem disabled>
                    No clusterings available
                  </DropdownMenuItem>
                )}
                {clusterings &&
                  clusterings.map((clustering) => {
                    return (
                      <DropdownMenuSub key={clustering.id}>
                        <DropdownMenuSubTrigger>
                          {formatUnixTimestampToLiteralDatetime(
                            clustering.created_at,
                          )}
                        </DropdownMenuSubTrigger>
                        <DropdownMenuPortal>
                          <DropdownMenuSubContent>
                            <DropdownMenuItem
                              onClick={() => {
                                setDataFilters({
                                  ...dataFilters,
                                  clustering_id: clustering.id,
                                  clusters_ids: null,
                                });
                                resetPagination();
                              }}
                            >
                              <Boxes className="h-4 w-4 mr-2" />
                              <span>All clusters</span>
                            </DropdownMenuItem>
                            {clustering.clusters?.map((cluster) => {
                              return (
                                <DropdownMenuItem
                                  key={cluster.id}
                                  onClick={() => {
                                    setDataFilters({
                                      ...dataFilters,
                                      clustering_id: clustering.id,
                                      clusters_ids: [cluster.id],
                                    });
                                    resetPagination();
                                  }}
                                >
                                  {cluster.name}
                                </DropdownMenuItem>
                              );
                            })}
                          </DropdownMenuSubContent>
                        </DropdownMenuPortal>
                      </DropdownMenuSub>
                    );
                  })}
              </DropdownMenuSubContent>
            </DropdownMenuPortal>
          </DropdownMenuSub>
        </DropdownMenuContent>
      </DropdownMenu>
    </div>
  );
};

export default FilterComponent;<|MERGE_RESOLUTION|>--- conflicted
+++ resolved
@@ -18,15 +18,9 @@
 import { navigationStateStore } from "@/store/store";
 import { dataStateStore } from "@/store/store";
 import { useUser } from "@propelauth/nextjs/client";
-<<<<<<< HEAD
-import { data } from "autoprefixer";
-=======
->>>>>>> 6eaefa48
 import {
   Annoyed,
   Boxes,
-  Calendar,
-  CandlestickChart,
   Code,
   FilterX,
   Flag,
@@ -40,7 +34,6 @@
   TextSearch,
   ThumbsDown,
   ThumbsUp,
-  Trash,
   User,
   X,
 } from "lucide-react";
