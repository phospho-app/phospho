--- conflicted
+++ resolved
@@ -27,16 +27,11 @@
 import { Payload } from "recharts/types/component/DefaultTooltipContent";
 import useSWRImmutable from "swr/immutable";
 
-<<<<<<< HEAD
+import DatavizTaggerGraph from "./dataviz-tagger";
 import { Button } from "./ui/button";
 import { HoverCard, HoverCardContent, HoverCardTrigger } from "./ui/hover-card";
 
-interface PivotTableElement {
-=======
-import DatavizTaggerGraph from "./dataviz-tagger";
-
 export interface PivotTableElement {
->>>>>>> e36a31bb
   breakdown_by: string;
   stack?: Record<string, string | number | null>;
   [key: string]:
