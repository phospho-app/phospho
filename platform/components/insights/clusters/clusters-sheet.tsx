--- conflicted
+++ resolved
@@ -200,31 +200,7 @@
       totalNbSessions >= 5);
 
   async function onSubmit(formData: z.infer<typeof FormSchema>) {
-<<<<<<< HEAD
-    console.log("Instructions: ", formData.instruction);
-    console.log("Detect_outliers: ", formData.detect_outliers);
     setLoading(true);
-    mutateClusterings((clusteringData: any) => {
-      const newClustering: Clustering = {
-        id: "",
-        clustering_id: "",
-        project_id: project_id || "", // Should not be ""
-        org_id: "",
-        created_at: Date.now() / 1000,
-        status: "started",
-        clusters_ids: [],
-        scope: formData.scope,
-        instruction: formData.instruction,
-        clustering_mode: formData.detect_outliers ? "DBSCAN" : "Agglomerative",
-      };
-      const newData = {
-        clusterings: [newClustering, ...clusteringData?.clusterings],
-      };
-      return newData;
-    });
-=======
-    setLoading(true);
->>>>>>> 46b1ce35
     try {
       await fetch(`/api/explore/${project_id}/detect-clusters`, {
         method: "POST",
