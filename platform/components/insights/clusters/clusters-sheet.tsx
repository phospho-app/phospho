--- conflicted
+++ resolved
@@ -19,20 +19,13 @@
 import { ChevronRight, Sparkles } from "lucide-react";
 import React from "react";
 import { useEffect, useState } from "react";
-<<<<<<< HEAD
-import { cn } from "@/lib/utils";
 import {
   Select,
   SelectContent,
   SelectGroup,
   SelectItem,
-  SelectLabel,
   SelectTrigger,
-  SelectValue,
 } from "@/components/ui/select";
-import { set } from "date-fns";
-=======
->>>>>>> 821622f7
 
 const RunClusters = ({
   totalNbTasks,
@@ -58,12 +51,8 @@
   const hobby = orgMetadata?.plan === "hobby";
 
   const [loading, setLoading] = React.useState(false);
-<<<<<<< HEAD
-  const [open, setOpen] = React.useState(false);
   const [scope, setScope] = React.useState("messages");
 
-=======
->>>>>>> 821622f7
 
   useEffect(() => {
     if (totalNbTasks && scope == "messages") {
@@ -155,7 +144,6 @@
           Run a cluster analysis on your user sessions to detect patterns and group similar messages together.
         </SheetDescription>
         <Separator className="my-8" />
-<<<<<<< HEAD
         <div className="flex flex-wrap space-x-2 space-y-2 items-end">
           <DatePickerWithRange />
           <Select
@@ -172,10 +160,6 @@
               </SelectGroup>
             </SelectContent>
           </Select>
-=======
-        <div className="flex flex-wrap space-x-2">
-          <DatePickerWithRange />
->>>>>>> 821622f7
           <FilterComponent variant="tasks" />
         </div>
         {(!canRunClusterAnalysis) && (
