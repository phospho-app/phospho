--- conflicted
+++ resolved
@@ -17,12 +17,8 @@
 import { Clustering } from "@/models/models";
 import { navigationStateStore } from "@/store/store";
 import { useUser } from "@propelauth/nextjs/client";
-<<<<<<< HEAD
 import { Plus } from "lucide-react";
 import { useEffect, useState } from "react";
-=======
-import { useEffect, useMemo, useState } from "react";
->>>>>>> 76001d5f
 import useSWR from "swr";
 
 import { ClustersCards } from "./clusters-cards";
