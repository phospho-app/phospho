--- conflicted
+++ resolved
@@ -8,7 +8,6 @@
 import phospho.lab.job_library as job_library
 
 from .models import JobConfig, JobResult, Message, ResultType
-from .utils import generate_configurations
 
 # This is a workaround to avoid the error "RuntimeError: This event loop is already running" in jupyter notebooks
 nest_asyncio.apply()
@@ -16,18 +15,7 @@
 
 
 class Job:
-<<<<<<< HEAD
     id: str
-=======
-    job_id: str
-    params: Dict[str, Any]
-    job_results: Dict[str, JobResult]
-    job_predictions: List[
-        List[JobResult]
-    ]  # First indice is the config index in job_configurations
-    job_config: JobConfig  # Stores the current config and the possible config values as an instanciated pydantic object
-    job_configurations: List[JobConfig]  # Stores all the possible config from the model
->>>>>>> f84d7abe
     job_function: Union[
         Callable[..., JobResult],
         Callable[..., Awaitable[JobResult]],  # For async jobs
@@ -84,11 +72,13 @@
         if job_config is not None:
             self.config = job_config
             # generate all the possible configuration from the model
-            self.alternative_configs = generate_configurations(self.config)
+            self.alternative_configs = self.config.generate_configurations()
         else:
             logger.warning("No job_config provided. Running with empty config")
             self.config = JobConfig()
-            self.alternative_configs = generate_configurations(self.config)
+            self.alternative_configs = []
+
+        self.alternative_results = []
 
     def run(self, message: Message) -> JobResult:
         """
@@ -115,96 +105,92 @@
         self.results[message.id] = result
         return result
 
-    def run_on_alternative_configurations(self, message: Message) -> List[JobResult]:
+    def _run_on_alternative_configurations(
+        self, message: Message
+    ) -> List[List[JobResult]]:
         """
         Run the job on the message with all the possible configurations except the default.
         Results are appended to the job_predictions attribute.
         """
-        for alternative_config_index in range(0, len(self.job_configurations)):
+        if len(self.alternative_results) == 0:
+            raise ValueError(
+                "No alternative configurations to run the job on. Please run .optimize first."
+            )
+
+        for alternative_config_index in range(0, len(self.alternative_configs)):
+            params = self.alternative_configs[alternative_config_index].model_dump()
             if asyncio.iscoroutinefunction(self.job_function):
-                prediction = asyncio.run(
-                    self.job_function(
-                        message,
-                        **self.params,
-                        job_config=self.job_configurations[alternative_config_index],
-                    )
-                )
+                prediction = asyncio.run(self.job_function(message, **params))
             else:
-                prediction = self.job_function(
-                    message,
-                    **self.params,
-                    job_config=self.job_configurations[alternative_config_index],
-                )
+                prediction = self.job_function(message, **params)
 
             if prediction is None:
                 logger.error(
-                    f"Job {self.job_id} returned None for message {message.id} on alternative config run."
+                    f"Job {self.id} returned None for message {message.id} on alternative config run."
                 )
                 prediction = JobResult(
-                    job_id=self.job_id,
+                    job_id=self.id,
                     result_type=ResultType.error,
                     value=None,
                 )
 
             # Add the prediction to the job_predictions
-            current_predictions = self.job_predictions[alternative_config_index]
+            current_predictions = self.alternative_results[alternative_config_index]
             current_predictions.append(prediction)
-            self.job_predictions[alternative_config_index] = current_predictions
-
-    def optimize(self, accuracy_threshold=1.0, min_count=10):
-        """
-        Optimize the job by comparing all the predictions to the results with the default configuration.
-        If the current configuration is the optimal, do nothing.
-        If the current configuration is not the optimal, update the job_config attribute.
+            self.alternative_results[alternative_config_index] = current_predictions
+
+        return self.alternative_results
+
+    def optimize(self, accuracy_threshold: float = 1.0, min_count: int = 10) -> None:
+        """
+        After having run the job on all the alternative configurations,
+        optimize the job by comparing all the predictions to the results with the default configuration.
+        - If the current configuration is the optimal, do nothing.
+        - If the current configuration is not the optimal, update the config attribute.
+
         For now, we just check if the accuracy is above the threshold.
         """
         # Check that we have enough predictions to start the optimization
-        if len(self.job_results) < min_count:
+        if len(self.results) < min_count:
             return
 
-        accuracies = []
+        accuracies: List[float] = []
         # For each alternative config, we compute the accuracy_vector
-        for alternative_config_index in range(0, len(self.job_configurations)):
-            # Generate the accuracy vector
+        for alternative_config_index in range(0, len(self.alternative_configs)):
+            # Results are considered the groundtruth. Compare the alternative results to this ref
             accuracy_vector = [
                 1 if output == label else 0
                 for output, label in zip(
-                    self.job_predictions[alternative_config_index], self.job_results
+                    self.alternative_results[alternative_config_index], self.results
                 )
             ]
-            # Compute the accuracy
             accuracy = sum(accuracy_vector) / len(accuracy_vector)
-            # Add it to the accuracies
             accuracies.append(accuracy)
 
-        # We want to take the last item of the accuracy list with a good enough accuracy (defined as above the threshold)
+        # The latest items are the most preferred ones
+        # The instanciated config is the reference one (most truthful)
+        # We want to take the latest one that is above the threshold.
         for i in range(len(accuracies) - 1, -1, -1):
             if accuracies[i] > accuracy_threshold:
                 logger.info(
                     f"Found a less costly config with accuracy of {accuracies[i]}. Swapping to it."
                 )
                 # This configuration becames the default configuration
-                self.job_config = self.job_configurations[i]
+                self.config = self.alternative_configs[i]
                 # We keep the results of the more costly config as the results
-                self.job_configurations = self.job_configurations[
-                    i + 1 :
-                ]  # Might be an empty list
+                # Might be an empty list
+                self.alternative_configs = self.alternative_configs[i + 1 :]
                 # We drop the results of the other sub-optimal configurations
-                self.job_predictions = self.job_predictions[
-                    i + 1 :
-                ]  # Might be an empty list
+                # Might be an empty list
+                self.alternative_results = self.alternative_results[i + 1 :]
+                break
 
     def __repr__(self):
         # Make every parameter on a new line
         concatenated_params = "\n".join(
             [f"    {k}: {v}" for k, v in self.params.items()]
         )
-<<<<<<< HEAD
         return f"Job(\n  job_id={self.id},\n  job_name={self.job_function.__name__},\n  params={{\n{concatenated_params}\n  }}\n)"
-=======
-
-        return f"Job(\n  job_id={self.job_id},\n  job_name={self.job_function.__name__},\n  params={{\n{concatenated_params}\n  }}\n )"
->>>>>>> f84d7abe
 
 
 class Workload:
