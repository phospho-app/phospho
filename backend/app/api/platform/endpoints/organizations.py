from typing import Any, Dict
<<<<<<< HEAD

=======
from app.api.v2.models.projects import DefaultProjectRequest
>>>>>>> a3029aa4
import stripe
from customerio import analytics
from fastapi import APIRouter, BackgroundTasks, Depends, Header, HTTPException, Request
from loguru import logger
from propelauth_fastapi import User

from app.api.platform.models import (
    CreateCheckoutRequest,
    CreateDefaultProjectRequest,
    Project,
    ProjectCreationRequest,
    Projects,
    UserCreatedEventWebhook,
)
from app.core import config
from app.security.authentification import propelauth
from app.services.mongo.emails import email_user_onboarding, send_payment_issue_email
from app.services.mongo.organizations import (
    change_organization_plan,
    create_project_by_org,
    get_projects_from_org_id,
    get_usage_quota,
)
from app.services.mongo.projects import get_project_by_id, populate_default
from app.services.slack import slack_notification
from phospho.models import UsageQuota
from phospho.utils import generate_version_id

router = APIRouter(tags=["Organizations"])


@router.get(
    "/organizations/{org_id}/projects",
    response_model=Projects,
    description="Get all the projects of an organization",
)
async def get_org_projects(
    org_id: str, limit: int = 1000, user: User = Depends(propelauth.require_user)
) -> Projects:
    """
    Get the projects of an organization
    """
    logger.debug(f"Getting projects for org {org_id}")
    org_member_info = propelauth.require_org_member(user, org_id)
    projects = await get_projects_from_org_id(org_member_info.org_id, limit)
    return Projects(projects=projects)


@router.post(
    "/organizations/{org_id}/projects",
    response_model=Project,
    description="Create a new project",
)
async def post_create_project(
    org_id: str,
    project_request: ProjectCreationRequest,
    user: User = Depends(propelauth.require_user),
) -> Project:
    org_member_info = propelauth.require_org_member(user, org_id)
    project = await create_project_by_org(
        org_id=org_id, user_id=user.user_id, **project_request.model_dump()
    )
    # Send a notification if it's not a phospho project
    if (
        config.ENVIRONMENT == "production"
        and org_member_info.org_id != "e4M5ZDH2pwXz8ddEbVIR"
    ):  # TODO if not the phospho org
        # Get the user info
        logger.info(f"New project created : {project.project_name}")
        await slack_notification(
            f"Project {project.project_name} {project.id} created by user with"
            + f" id {user.email} in organization {org_member_info.org_name}"
        )

    return project


@router.post(
    "/organizations/{org_id}/create-default-project",
    response_model=Project,
    description="Create a new default project",
)
async def post_create_default_project(
    org_id: str,
<<<<<<< HEAD
    request: CreateDefaultProjectRequest,
    user: User = Depends(propelauth.require_user),
) -> Project:
    org_member_info = propelauth.require_org_member(user, org_id)
    if request.project_id:
        project = await get_project_by_id(request.project_id)
    else:
        project = await create_project_by_org(
            org_id=org_id, user_id=user.user_id, project_name="Default Project"
        )
    await populate_default(project_id=project.id, org_id=org_id)
=======
    default_project_request: DefaultProjectRequest,
    user: User = Depends(propelauth.require_user),
) -> Project:
    org_member_info = propelauth.require_org_member(user, org_id)
    template_name = default_project_request.template_name

    # The project will be created with a specific name
    template_to_project_name = {
        "history": "The History I forgot",
        "animals": "Rude Biology teacher",
        "medical": "The Worst Doctor",
    }

    project = await create_project_by_org(
        org_id=org_id,
        user_id=user.user_id,
        project_name=template_to_project_name.get(template_name, "Default Project"),
    )
    logger.debug(f"Creating default project for org {org_id}")
    logger.debug(f"Target project id: {template_name}")
    await populate_default(
        project_id=project.id, org_id=org_id, template_name=template_name
    )
>>>>>>> a3029aa4
    # Send a notification if it's not a phospho project
    if (
        config.ENVIRONMENT == "production"
        and org_member_info.org_id != "e4M5ZDH2pwXz8ddEbVIR"
    ):
        # Get the user info
        logger.info(f"New default project created : {project.project_name}")
        await slack_notification(
            f"Default project {project.project_name} {project.id} created by user with"
            + f" id {user.email} in organization {org_member_info.org_name}"
        )
    return project


@router.post(
    "/organizations/{org_id}/init",
    description="Ininitialize an organization",
)
async def post_init_org(
    org_id: str,
    background_tasks: BackgroundTasks,
    user: User = Depends(propelauth.require_user),
) -> dict:
    # Auth
    propelauth.require_org_member(user, org_id)

    output: Dict[str, Any] = {}

    # Next page to redirect to
    output["redirect_url"] = "/org/transcripts/sessions"
    # Check if org has at least 1 project
    org_projects = await get_projects_from_org_id(org_id, limit=1)
    if len(org_projects) == 0:
        # Create a default project
        logger.debug(f"Creating default project for org {org_id}")
        selected_project = await create_project_by_org(
            org_id=org_id,
            user_id=user.user_id,
            project_name=generate_version_id(with_date=False),
        )
        output["redirect_url"] = "/onboarding"
    else:
        # The org already has a project
        selected_project = org_projects[0]
    output["selected_project"] = selected_project

    # Get the org metatdata to check if it's already initialized
    org = propelauth.fetch_org(org_id)

    # Get the org metadata
    org_metadata = org.get("metadata", {})

    # Check if the metadata is initialized
    if org_metadata.get("initialized", False):
        logger.debug(f"Organization {org_id} already initialized")
        return {
            **output,
            "status": "ok",
            "detail": "Organization already initialized",
        }

    # Organization not initialized. Redirect to onboarding
    output["redirect_url"] = "/onboarding"

    # Alternative for historical users: check if the plan is already set
    if org_metadata.get("plan", None) is not None:
        # Org already initialized
        logger.debug(f"Organization {org_id} already initialized")

        # Set the initialized flag
        org_metadata["initialized"] = True
        propelauth.update_org_metadata(org_id, metadata=org_metadata)
        if org_metadata.get("plan", "hobby") == "pro":
            propelauth.update_org_metadata(org_id, max_users=config.PLAN_PRO_MAX_USERS)
        elif org_metadata.get("plan", "hobby") == "hobby":
            propelauth.update_org_metadata(
                org_id, max_users=config.PLAN_HOBBY_MAX_USERS
            )
        return {
            **output,
            "status": "ok",
            "detail": "Organization already has a plan set, no need to initialize it",
        }

    try:
        # Check if we are in self-hosted mode
        if config.ENVIRONMENT == "preview":
            propelauth.update_org_metadata(
                org_id,
                max_users=config.PLAN_SELFHOSTED_MAX_USERS,
                metadata={"plan": "self-hosted", "initialized": True},
            )
            logger.info(
                f"Organization {org_id} initialized with max_users={config.PLAN_SELFHOSTED_MAX_USERS} and plan=self-hosted"
            )
            return {**output, "status": "ok", "selected_project": selected_project}

        # Otherwise, we are in the cloud mode
        # Initialize the organization with the hobby plan
        propelauth.update_org_metadata(
            org_id,
            max_users=config.PLAN_HOBBY_MAX_USERS,
            metadata={"plan": "hobby", "initialized": True},
        )
        logger.info(
            f"Organization {org_id} initialized with max_users={config.PLAN_HOBBY_MAX_USERS} and plan=hobby"
        )

        # Send the welcome email as a background task
        user_email = user.email
        if user_email:
            # Trigger the email in the background
            background_tasks.add_task(email_user_onboarding, email=user_email)
        else:
            logger.error(f"User {user.user_id} has no email")
            return {
                **output,
                "status": "error",
                "detail": "User has no email",
            }

        return {**output, "status": "ok"}
    except Exception as e:
        logger.error(f"Error initializing organization {org_id} : {e}")
        return {
            **output,
            "status": "error",
            "detail": str(e),
        }


@router.get(
    "/organizations/{org_id}/usage-quota",
    description="Get the usage quota of an organization",
    response_model=UsageQuota,
)
async def get_org_usage_quota(
    org_id: str,
    user: User = Depends(propelauth.require_user),
) -> UsageQuota:
    _ = propelauth.require_org_member(user, org_id)
    org = propelauth.fetch_org(org_id)
    logger.info(org)
    org_metadata = org.get("metadata", {})
    org_plan = org_metadata.get("plan", "hobby")
    customer_id = org_metadata.get("customer_id", None)
    usage_quota = await get_usage_quota(org_id, plan=org_plan, customer_id=customer_id)

    return usage_quota


@router.get(
    "/organizations/{org_id}/metadata",
    description="Get the metadata of an organization",
)
async def get_org_metadata(
    org_id: str,
    user: User = Depends(propelauth.require_user),
):
    org = propelauth.require_org_member(user, org_id)
    org = propelauth.fetch_org(org_id)
    org_metadata = org.get("metadata", {"plan": "hobby"})
    org_metadata.update({"org_id": org_id})
    return org_metadata


@router.post(
    "/organizations/{org_id}/create-checkout",
    description="Create a stripe checkout session for an organization",
)
async def post_create_checkout_session(
    org_id: str,
    create_checkout_request: CreateCheckoutRequest,
    user: User = Depends(propelauth.require_user),
):
    _ = propelauth.require_org_member(user, org_id)
    org = propelauth.fetch_org(org_id)
    org_metadata = org.get("metadata", {})
    org_plan = org_metadata.get("plan", "hobby")

    if org_plan == "pro":
        # Organization already has a pro plan
        return {"error": "Organization already has a pro plan"}

    if org_plan == "self-hosted":
        # Organization already has a self-hosted plan
        logger.error(
            f"Organization {org_id} is in a self-hosted plan but requested a pro plan"
        )
        return {"error": "Organization is in a self-hosted plan"}
    # Create the checkout session
    stripe.api_key = config.STRIPE_SECRET_KEY
    try:
        logger.debug(
            f"Creating checkout session for org {org_id} and user {user.email}"
        )

        success_url = f"{config.PHOSPHO_FRONTEND_URL}/checkout/thank-you"
        if create_checkout_request.project_id:
            success_url += f"?project_id={create_checkout_request.project_id}"

        checkout_session = stripe.checkout.Session.create(
            line_items=[
                {
                    # This is the Stripe price ID for the pro plan subscription
                    # https://dashboard.stripe.com/products?active=true
                    "price": config.PRO_PLAN_STRIPE_PRICE_ID,
                },
            ],
            mode="subscription",
            success_url=success_url,
            cancel_url=f"{config.PHOSPHO_FRONTEND_URL}/checkout/cancel",
            customer_email=user.email,
            metadata={"org_id": org_id},
            subscription_data={
                "trial_settings": {
                    "end_behavior": {"missing_payment_method": "cancel"}
                },
                "description": "Unlock phospho's full potential.",
            },
            allow_promotion_codes=True,
        )
    except Exception as e:
        return {"error": f"Unexpected error: {e}"}

    if checkout_session.url is None:
        return {"error": "Error creating checkout session"}

    return {"checkout_url": checkout_session.url}


@router.post(
    "/organizations/stripe-webhook",
    description="Stripe webhook to handle events",
)
async def post_stripe_webhook(
    request: Request,
    background_tasks: BackgroundTasks,
    stripe_signature: str = Header(None),
):
    payload = await request.body()
    stripe.api_key = config.STRIPE_SECRET_KEY

    try:
        event = stripe.Webhook.construct_event(
            payload=payload,
            sig_header=stripe_signature,
            secret=config.STRIPE_WEBHOOK_SECRET,
        )
    except ValueError as e:
        # Invalid payload
        logger.debug(f"Invalid payload: {e}")
        raise HTTPException(status_code=400, detail=f"Invalid payload: {e}")
    except stripe.StripeError as e:
        # Invalid signature
        logger.debug(f"Stripe error: {e}")
        raise HTTPException(status_code=400, detail=f"Invalid signature: {e}")
    except Exception as e:
        # Unexpected error
        logger.debug(f"Unexpected error: {e}")
        raise HTTPException(status_code=500, detail=f"Unexpected error: {e}")

    logger.info(f"Received stripe event {event['type']}")

    if event["type"] == "checkout.session.completed":
        # Retrieve the session. If you require line items in the response,
        # you may include them by expanding line_items.
        session = stripe.checkout.Session.retrieve(
            event["data"]["object"]["id"],
            expand=["line_items"],
        )
        line_items = session.line_items
        if line_items is None:
            return {"status": "ok"}
        for item in line_items:
            price = item.get("price", None)
            product = price.get("product", None)
            customer_id = session.get("customer", None)
            if product == config.PRO_PLAN_STRIPE_PRODUCT_ID and customer_id is not None:
                # This is the pro plan subscription
                # Get the org_id from the metadata
                org_id = session.get("metadata", {}).get("org_id", None)
                if org_id is None:
                    # Send an email to the user
                    logger.error(
                        f"No org_id in metadata for stripe checkout session {session.id}"
                    )
                    if session.customer_email:
                        background_tasks.add_task(
                            send_payment_issue_email, to_email=session.customer_email
                        )
                    else:
                        await slack_notification(
                            f"/!\ Automatic activation failed! Stripe checkout session {session.id}"
                            + " was processed but has no org_id in metadata and no customer email"
                        )
                else:
                    # Activate the organization
                    logger.info(f"Activating organization {org_id} with plan pro")

                    background_tasks.add_task(
                        change_organization_plan,
                        org_id=org_id,
                        plan="usage_based",
                        customer_id=customer_id,
                    )
            else:
                # We don't know this !
                logger.error(
                    f"Unknown line item in stripe checkout\nsession: {session}\nitem: {item}"
                )
                await slack_notification(
                    f"Unknown line item in stripe checkout\nsession: {session}\nitem: {item}"
                )

    # TODO: handle other events
    # https://docs.stripe.com/api/events/types
    # For example, to handle a subscription update, payment error, or a checkout cancelation

    if event["type"].startswith("customer.subscription"):
        # https://docs.stripe.com/api/subscriptions/object
        subscription = stripe.Subscription.retrieve(
            event["data"]["object"]["id"], expand=["items.data", "customer"]
        )
        logger.debug(f"Subscription {subscription.id} retrieved: {subscription}")
        # Org id is in the customer metadata
        org_id = (
            subscription.get("customer", {}).get("metadata", {}).get("org_id", None)
        )
        customer_id = subscription.get("customer", {}).get("id", None)
        # This corresponds to legacy subscriptions
        if event["type"] == "customer.subscription.trial_will_end":
            logger.warning("Unhandled: Subscription trial will end")
            return {"status": "ok"}
        if event["type"] in [
            "customer.subscription.updated",
        ]:
            logger.info(f"Subscription {subscription.id} updated")
            # Get the new plan
            plan = subscription.get("plan", {})
            plan_active = plan.get("active", False)
            plan_product = plan.get("product", None)
            if plan_product == config.PRO_PLAN_STRIPE_PRODUCT_ID and plan_active:
                # This is the pro plan subscription
                if org_id is not None:
                    # Upgrade the organization to the pro plan
                    logger.info(f"Upgrading organization {org_id} to pro plan")
                    background_tasks.add_task(
                        change_organization_plan,
                        org_id=org_id,
                        plan="usage_based",
                        customer_id=customer_id,
                    )
                else:
                    logger.error(
                        f"No org_id in metadata for stripe subscription {subscription.id}"
                    )
                    await slack_notification(
                        f"/!\ Automatic upgrade failed! Stripe subscription {subscription.id}"
                        + " was updated but has no org_id in metadata"
                    )
            elif plan_product == config.PRO_PLAN_STRIPE_PRODUCT_ID and not plan_active:
                # This is the pro plan subscription
                if org_id is not None:
                    # Downgrade the organization to the hobby plan
                    logger.info(f"Downgrading organization {org_id} to plan hobby")
                    background_tasks.add_task(
                        change_organization_plan,
                        org_id=org_id,
                        plan="hobby",
                        customer_id=None,
                    )
                else:
                    logger.error(
                        f"No org_id in metadata for stripe subscription {subscription.id}"
                    )
                    await slack_notification(
                        f"/!\ Automatic downgrade failed! Stripe subscription {subscription.id}"
                        + " was updated but has no org_id in metadata"
                    )

        if event["type"] in [
            "customer.subscription.canceled",
            "customer.subscription.deleted",
        ]:
            if org_id is not None:
                # Downgrade the organization to the hobby plan
                logger.info(f"Downgrading organization {org_id} to plan hobby")
                background_tasks.add_task(
                    change_organization_plan,
                    org_id=org_id,
                    plan="hobby",
                    customer_id=customer_id,
                )
            else:
                logger.error(
                    f"No org_id in metadata for stripe subscription {subscription.id}"
                )
                await slack_notification(
                    f"/!\ Automatic downgrade failed! Stripe subscription {subscription.id}"
                    + " was updated but has no org_id in metadata"
                )

    # Passed signature verification
    return {"status": "ok"}


@router.post(
    "/organizations/{org_id}/billing-portal",
    description="Create a stripe billing portal session for an organization",
)
async def post_create_billing_portal_session(
    org_id: str,
    user: User = Depends(propelauth.require_user),
):
    _ = propelauth.require_org_member(user, org_id)
    org = propelauth.fetch_org(org_id)
    org_metadata = org.get("metadata", {})
    org_plan = org_metadata.get("plan", "hobby")
    if org_plan == "hobby":
        return {"error": "Organization has a hobby plan, no billing portal available"}

    if org_plan == "self-hosted":
        logger.error(
            f"Organization {org_id} is in a self-hosted plan but requested a billing portal"
        )
        return {
            "error": "Organization has a self-hosted plan, no billing portal available"
        }
    if org_id in config.EXEMPTED_ORG_IDS:
        return {"error": "Organization is exempted from billing portal"}
    stripe.api_key = config.STRIPE_SECRET_KEY
    try:
        logger.debug(
            f"Creating billing portal session for org {org_id}, user {user.email}, and customer {org_metadata.get('customer_id', None)}"
        )
        # Update the metadata of the customer in stripe
        stripe.Customer.modify(
            org_metadata.get("customer_id", None),
            metadata={"org_id": org_id},
        )
        portal_session = stripe.billing_portal.Session.create(
            customer=org_metadata.get("customer_id", None),
            return_url=f"{config.PHOSPHO_FRONTEND_URL}/org/settings/billing",
        )
        return {"portal_url": portal_session.url}
    except Exception as e:
        logger.error(f"Error creating billing portal session: {e}")
        return {"error": f"Unexpected error: {e}"}


@router.post(
    "/organizations/propelauth-webhook",
    description="Propelauth webhook to handle events",
)
async def post_propelauth_webhook(
    event: UserCreatedEventWebhook,
):
    """
    Used for keeping track of created users in the platform
    and syncing emails.
    """
    analytics.write_key = config.CUSTOMERIO_WRITE_KEY
    analytics.endpoint = "https://cdp-eu.customer.io"  # EU endpoint

    if event.event_type == "user.created":
        # Sync the user with customer.io
        analytics.identify(
            event.user_id,
            {
                "email": event.email,
                "first_name": event.first_name,
                "last_name": event.last_name,
            },
        )
    return {"status": "ok"}


@router.get(
    "/organizations/{org_id}/nb-users-and-plan",
    description="Get the number of users in an organization",
)
async def get_org_number_users(
    org_id: str,
    user: User = Depends(propelauth.require_user),
):
    propelauth.require_org_member(user, org_id)
    org = propelauth.fetch_users_in_org(org_id)
    total_users = org.get("totalUsers", 0)
    org_metadata = org.get("metadata", {})
    org_plan = org_metadata.get("plan", "hobby")
    return {"total_users": total_users, "plan": org_plan}<|MERGE_RESOLUTION|>--- conflicted
+++ resolved
@@ -1,9 +1,5 @@
 from typing import Any, Dict
-<<<<<<< HEAD
-
-=======
-from app.api.v2.models.projects import DefaultProjectRequest
->>>>>>> a3029aa4
+
 import stripe
 from customerio import analytics
 from fastapi import APIRouter, BackgroundTasks, Depends, Header, HTTPException, Request
@@ -88,24 +84,11 @@
 )
 async def post_create_default_project(
     org_id: str,
-<<<<<<< HEAD
     request: CreateDefaultProjectRequest,
     user: User = Depends(propelauth.require_user),
 ) -> Project:
     org_member_info = propelauth.require_org_member(user, org_id)
-    if request.project_id:
-        project = await get_project_by_id(request.project_id)
-    else:
-        project = await create_project_by_org(
-            org_id=org_id, user_id=user.user_id, project_name="Default Project"
-        )
-    await populate_default(project_id=project.id, org_id=org_id)
-=======
-    default_project_request: DefaultProjectRequest,
-    user: User = Depends(propelauth.require_user),
-) -> Project:
-    org_member_info = propelauth.require_org_member(user, org_id)
-    template_name = default_project_request.template_name
+    template_name = request.template_name
 
     # The project will be created with a specific name
     template_to_project_name = {
@@ -114,17 +97,19 @@
         "medical": "The Worst Doctor",
     }
 
-    project = await create_project_by_org(
-        org_id=org_id,
-        user_id=user.user_id,
-        project_name=template_to_project_name.get(template_name, "Default Project"),
-    )
+    if request.project_id:
+        project = await get_project_by_id(request.project_id)
+    else:
+        project = await create_project_by_org(
+            org_id=org_id,
+            user_id=user.user_id,
+            project_name=template_to_project_name.get(template_name, "Default Project"),
+        )
     logger.debug(f"Creating default project for org {org_id}")
     logger.debug(f"Target project id: {template_name}")
     await populate_default(
         project_id=project.id, org_id=org_id, template_name=template_name
     )
->>>>>>> a3029aa4
     # Send a notification if it's not a phospho project
     if (
         config.ENVIRONMENT == "production"
