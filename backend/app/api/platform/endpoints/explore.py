import datetime
from typing import Dict, List, Optional, Union

from fastapi import APIRouter, BackgroundTasks, Depends, HTTPException
from loguru import logger
from propelauth_fastapi import User

from app.api.platform.models import (
    ABTests,
    AggregateMetricsRequest,
    Cluster,
    Clustering,
    ClusteringRequest,
    Clusterings,
    Clusters,
    DashboardMetricsFilter,
    DetectClustersRequest,
    Events,
    FetchClustersRequest,
    ProjectDataFilters,
)
from app.api.platform.models.explore import ABTestVersions, ClusteringEmbeddingCloud
from app.core import config
from app.security import verify_if_propelauth_user_can_access_project
from app.security.authentification import propelauth
from app.security.authorization import get_quota, get_quota_for_org
from app.services.mongo.ai_hub import AIHubClient
from app.services.mongo.events import get_all_events, get_event_definition_from_event_id
from app.services.mongo.explore import (
    compute_cloud_of_clusters,
    compute_nb_items_with_metadata_field,
    compute_session_length_per_metadata,
    compute_successrate_metadata_quantiles,
    create_ab_tests_table,
    deprecated_get_dashboard_aggregated_metrics,
    fetch_all_clusterings,
    fetch_all_clusters,
    fetch_single_cluster,
    get_ab_tests_versions,
    get_clustering_by_id,
    get_dashboard_aggregated_metrics,
    get_events_aggregated_metrics,
    get_sessions_aggregated_metrics,
    get_tasks_aggregated_metrics,
    nb_items_with_a_metadata_field,
    project_has_enough_labelled_tasks,
    project_has_sessions,
    project_has_tasks,
)
from app.services.mongo.tasks import get_total_nb_of_tasks
from app.utils import generate_uuid
from phospho.utils import generate_version_id

router = APIRouter(tags=["Explore"])


@router.post(
    "/explore/{project_id}/has-tasks",
    description="Check if a project has tasks. Used to nudge the user to create tasks.",
)
async def post_project_has_tasks(
    project_id: str,
    user: User = Depends(propelauth.require_user),
) -> dict:
    """
    Check if a project has tasks. If not, display a tutorial to the user.
    Should be super fast.
    """
    if not project_id:
        raise HTTPException(
            status_code=400,
            detail="Missing project_id in request.",
        )
    await verify_if_propelauth_user_can_access_project(user, project_id)
    has_tasks = await project_has_tasks(project_id=project_id)
    if not has_tasks:
        logger.info(f"Project {project_id} has no tasks (user: {user.email})")
    return {"has_tasks": has_tasks}


@router.post(
    "/explore/{project_id}/has-sessions",
    description="Check if a project has sessions. Used to nudge the user to create sessions.",
)
async def post_project_has_sessions(
    project_id: str,
    user: User = Depends(propelauth.require_user),
) -> dict:
    """
    Check if a project has sessions. If not, display a tutorial to the user.
    Should be super fast.
    """
    if not project_id:
        raise HTTPException(
            status_code=400,
            detail="Missing project_id in request.",
        )
    await verify_if_propelauth_user_can_access_project(user, project_id)
    has_sessions = await project_has_sessions(project_id=project_id)
    if not has_sessions:
        logger.info(f"Project {project_id} has no sessions (user: {user.email})")
    return {"has_sessions": has_sessions}


@router.post(
    "/explore/{project_id}/has-enough-labelled-tasks",
    description="Check if a project has labelled tasks. Used to nudge the user to label tasks.",
)
async def post_project_has_enough_labelled_tasks(
    project_id: str,
    user: User = Depends(propelauth.require_user),
) -> dict:
    """
    Check if a project has labelled tasks. If not, display a tutorial to the user.
    Should be super fast.
    """
    if not project_id:
        raise HTTPException(
            status_code=400,
            detail="Missing project_id in request.",
        )
    await verify_if_propelauth_user_can_access_project(user, project_id)
    # The number of labelled tasks to consider the project as having enough labelled tasks
    enough = config.ANNOTATION_NUDGE_UNTIL_N_EXAMPLES
    currently_labelled_tasks = await project_has_enough_labelled_tasks(
        project_id=project_id, enough=enough
    )
    logger.info(
        f"Project {project_id} has {currently_labelled_tasks}/{enough} labelled tasks (user: {user.email})"
    )
    return {
        "project_id": project_id,
        "enough_labelled_tasks": enough,
        "has_enough_labelled_tasks": bool(currently_labelled_tasks >= enough),
        "currently_labelled_tasks": currently_labelled_tasks,
    }


@router.post(
    "/explore/{project_id}/aggregated",
    description="Get aggregated metrics for a project. Used for the main dashboard.",
)
async def get_dashboard_project_metrics(
    project_id: str,
    request: AggregateMetricsRequest,
    user: User = Depends(propelauth.require_user),
) -> List[dict]:
    """
    Get aggregated metrics for a project. Used for dashboard.
    """
    logger.info(f"Dashboard request: {request.model_dump()}")
    await verify_if_propelauth_user_can_access_project(user, project_id)

    output = await deprecated_get_dashboard_aggregated_metrics(
        project_id=project_id,
        limit=request.limit,
        index=request.index,
        columns=request.columns,
        count_of=request.count_of,
        timerange=request.timerange,
        filters=request.filters,
    )
    return output


@router.post(
    "/explore/{project_id}/aggregated/tasks",
    description="Get aggregated metrics for the tasks of a project. Used for the Tasks dashboard.",
)
async def get_tasks_project_metrics(
    project_id: str,
    metrics: Optional[List[str]] = None,
    filters: Optional[ProjectDataFilters] = None,
    user: User = Depends(propelauth.require_user),
) -> dict:
    """
    Get aggregated metrics for the tasks of a project. Used for the Tasks dashboard.
    """
    await verify_if_propelauth_user_can_access_project(user, project_id)
    if filters is None:
        filters = ProjectDataFilters(flag=None, event_name=None)
    if isinstance(filters.event_name, str):
        filters.event_name = [filters.event_name]
    # Convert to UNIX timestamp in seconds
    if isinstance(filters.created_at_start, datetime.datetime):
        filters.created_at_start = int(filters.created_at_start.timestamp())
    if isinstance(filters.created_at_end, datetime.datetime):
        filters.created_at_end = int(filters.created_at_end.timestamp())

    output = await get_tasks_aggregated_metrics(
        project_id=project_id,
        metrics=metrics,
        filters=filters,
    )
    return output


@router.post(
    "/explore/{project_id}/aggregated/sessions",
    description="Get aggregated metrics for the sessions of a project. Used for the Sessions dashboard.",
)
async def get_sessions_project_metrics(
    project_id: str,
    metrics: Optional[List[str]] = None,
    filters: Optional[ProjectDataFilters] = None,
    user: User = Depends(propelauth.require_user),
) -> dict:
    """
    Get aggregated metrics for the sessions of a project. Used for the Sessions dashboard.
    """
    await verify_if_propelauth_user_can_access_project(user, project_id)
    if filters is None:
        filters = ProjectDataFilters(event_name=None)
    if isinstance(filters.event_name, str):
        filters.event_name = [filters.event_name]
    # Convert to UNIX timestamp in seconds
    if isinstance(filters.created_at_start, datetime.datetime):
        filters.created_at_start = int(filters.created_at_start.timestamp())
    if isinstance(filters.created_at_end, datetime.datetime):
        filters.created_at_end = int(filters.created_at_end.timestamp())

    output = await get_sessions_aggregated_metrics(
        project_id=project_id,
        metrics=metrics,
        filters=filters,
    )
    return output


@router.post(
    "/explore/{project_id}/aggregated/events",
    description="Get aggregated metrics for the events of a project. Used for the Events dashboard.",
)
async def get_events_project_metrics(
    project_id: str,
    metrics: Optional[List[str]] = None,
    filters: Optional[ProjectDataFilters] = None,
    user: User = Depends(propelauth.require_user),
):
    """
    Get aggregated metrics for the events of a project. Used for the Events dashboard.
    """
    await verify_if_propelauth_user_can_access_project(user, project_id)
    # Convert to UNIX timestamp in seconds
    if filters is None:
        filters = ProjectDataFilters()
    if isinstance(filters.created_at_start, datetime.datetime):
        filters.created_at_start = int(filters.created_at_start.timestamp())
    if isinstance(filters.created_at_end, datetime.datetime):
        filters.created_at_end = int(filters.created_at_end.timestamp())

    output = await get_events_aggregated_metrics(
        project_id=project_id,
        metrics=metrics,
        filters=filters,
    )
    return output


@router.post(
    "/explore/{project_id}/events",
    response_model=Events,
    description="Get the events of a project that match the filter",
)
async def get_filtered_events(
    project_id: str,
    limit: int = 1000,
    filters: Optional[ProjectDataFilters] = None,
    user: User = Depends(propelauth.require_user),
) -> Events:
    await verify_if_propelauth_user_can_access_project(user, project_id)

    events = await get_all_events(project_id=project_id, limit=limit, filters=filters)
    return Events(events=events)


@router.get(
    "/explore/{project_id}/ab-tests",
    response_model=ABTests,
    description="Get the different scores of the ab tests of a project",
)
async def get_ab_tests(
    project_id: str,
    limit: int = 10000,
    user: User = Depends(propelauth.require_user),
) -> ABTests:
    """
    Get the different scores of the ab tests of a project.

    AB tests are tasks with a version_id. The version_id is used to group the tasks together.
    """
    await verify_if_propelauth_user_can_access_project(user, project_id)
    ab_tests = await create_ab_tests_table(project_id=project_id, limit=limit)
    return ABTests(abtests=ab_tests)


@router.post(
    "/explore/{project_id}/clusterings",
    response_model=Clusterings,
    description="Get the all the clusterings of a project",
)
async def post_all_clusterings(
    project_id: str,
    user: User = Depends(propelauth.require_user),
) -> Clusterings:
    """
    Get all the clusterings of a project.

    Clusterings are groups of clusters.
    """
    await verify_if_propelauth_user_can_access_project(user, project_id)
    clusterings = await fetch_all_clusterings(project_id=project_id)
    return Clusterings(clusterings=clusterings)


@router.post(
    "/explore/{project_id}/clusterings/{clustering_id}",
    response_model=Clustering,
    description="Get the all the clusterings of a project",
)
async def post_selected_clustering(
    project_id: str,
    clustering_id: str,
    user: User = Depends(propelauth.require_user),
) -> Clustering:
    """
    Update the status of the selected clustering.
    """
    await verify_if_propelauth_user_can_access_project(user, project_id)
    clustering = await get_clustering_by_id(
        project_id=project_id, clustering_id=clustering_id
    )
    return clustering


@router.post(
    "/explore/{project_id}/clusters",
    response_model=Clusters,
    description="Get the different clusters of a project",
)
async def post_all_clusters(
    project_id: str,
    query: Optional[FetchClustersRequest] = None,
    user: User = Depends(propelauth.require_user),
) -> Clusters:
    """
    Get all the clusters of a project.

    Clusters are groups of tasks.
    """
    await verify_if_propelauth_user_can_access_project(user, project_id)
    if query is None:
        query = FetchClustersRequest()
    clusters = await fetch_all_clusters(
        project_id=project_id,
        clustering_id=query.clustering_id,
        limit=query.limit,
    )
    return Clusters(clusters=clusters)


@router.post(
    "/explore/{project_id}/clusters/{cluster_id}",
    response_model=Cluster,
    description="Get the different clusters of a project",
)
async def post_single_cluster(
    project_id: str,
    cluster_id: str,
    user: User = Depends(propelauth.require_user),
) -> Cluster:
    """
    Get a cluster data
    """
    await verify_if_propelauth_user_can_access_project(user, project_id)
    cluster = await fetch_single_cluster(project_id=project_id, cluster_id=cluster_id)
    if cluster is None:
        raise HTTPException(
            status_code=404,
            detail=f"Cluster {cluster_id} not found in project {project_id}",
        )
    return cluster


@router.post(
    "/explore/{project_id}/detect-clusters",
    response_model=Clustering,
    description="Run the clusters detection algorithm on a project",
)
async def post_detect_clusters(
    project_id: str,
    query: DetectClustersRequest,
    background_tasks: BackgroundTasks,
    user: User = Depends(propelauth.require_user),
) -> Clustering:
    """
    Run the clusters detection algorithm on a project.

    Returns a dummy clustering object, used for the frontend.
    """
    org_id = await verify_if_propelauth_user_can_access_project(user, project_id)

    usage_quota = await get_quota_for_org(org_id)
    current_usage = usage_quota.current_usage
    max_usage = usage_quota.max_usage

    clustering_billing = 0
    if query.scope == "messages" or query.scope == "sessions":
        total_nb_tasks = await get_total_nb_of_tasks(
            project_id=project_id, filters=query.filters
        )
        if total_nb_tasks:
            if query.limit is None:
                clustering_billing = total_nb_tasks * 2
            else:
                clustering_billing = min(total_nb_tasks, query.limit) * 2
        else:
            raise HTTPException(
                status_code=404,
                detail="No tasks found in the project.",
            )
    else:
        raise HTTPException(
            status_code=400,
            detail="messages_or_sessions must be either 'messages' or 'sessions'.",
        )

    logger.info(f"Clustering billing for project_id {project_id}: {clustering_billing}")

    # Ignore limits and metering in preview mode
    if config.ENVIRONMENT != "preview":
        if usage_quota.plan == "hobby" or usage_quota.plan is None:
            if (
                max_usage is not None
                and current_usage + clustering_billing >= max_usage
            ):
                raise HTTPException(
                    status_code=403,
                    detail="Payment details required to run the cluster detection algorithm.",
                )

    if query.filters is None:
        query.filters = ProjectDataFilters()

    # Generate a unique id for the clustering and a valid name
    clustering_id = generate_uuid()
    clustering_name = generate_version_id()
    clustering_request = ClusteringRequest(
        org_id=org_id,
        project_id=project_id,
        # model=query.model, # Not implemented yet, always usel latest model
        limit=query.limit,
        filters=query.filters,
        instruction=query.instruction,
        nb_clusters=query.nb_clusters,
        # merge_clusters=query.merge_clusters, # Not implemented yet
        customer_id=usage_quota.customer_id,
        nb_credits_used=clustering_billing,
        clustering_id=clustering_id,
        clustering_name=clustering_name,
    )
    logger.info(
        f"Clustering id {clustering_id} cluster name {clustering_name} for project {project_id} requested."
    )

    ai_hub_client = AIHubClient(org_id=org_id, project_id=project_id)
    background_tasks.add_task(
        ai_hub_client.run_clustering,
<<<<<<< HEAD
        clustering_request=ClusteringRequest(
            project_id=project_id,
            org_id=org_id,
            limit=query.limit,
            filters=query.filters,
            scope=query.scope,
            instruction=query.instruction,
            nb_clusters=query.nb_clusters,
            nb_credits_used=clustering_billing,
            clustering_mode=query.clustering_mode,
        ),
=======
        clustering_request=clustering_request,
>>>>>>> 46b1ce35
    )

    # Return a dummy clustering object, used for the frontend
    return Clustering(
        org_id=org_id,
        project_id=project_id,
        id=clustering_id,
        name=clustering_name,
        model=clustering_request.model,
        scope=query.scope,
        instruction=clustering_request.instruction,
        nb_clusters=None,
        clusters_ids=[],
        status="started",
    )


@router.get(
    "/explore/{project_id}/nb_items_with_a_metadata_field/{collection_name}/{metadata_field}",
    description="Get the number of different metadata values in a project.",
)
async def get_nb_items_with_a_metadata_field(
    project_id: str,
    collection_name: str,
    metadata_field: str,
    user: User = Depends(propelauth.require_user),
) -> dict:
    await verify_if_propelauth_user_can_access_project(user, project_id)

    count = await nb_items_with_a_metadata_field(
        project_id=project_id,
        collection_name=collection_name,
        metadata_field=metadata_field,
    )

    return {"value": count}


@router.get(
    "/explore/{project_id}/compute_nb_items_with_metadata_field/{collection_name}/{metadata_field}",
    description="Get the average number of metadata values in a project.",
)
async def get_compute_nb_items_with_metadata_field(
    project_id: str,
    collection_name: str,
    metadata_field: str,
    user: User = Depends(propelauth.require_user),
) -> dict:
    await verify_if_propelauth_user_can_access_project(user, project_id)

    quantile_value = 0.1

    (
        bottom_quantile,
        average,
        top_quantile,
    ) = await compute_nb_items_with_metadata_field(
        project_id=project_id,
        collection_name=collection_name,
        metadata_field=metadata_field,
        quantile_value=quantile_value,
    )

    return {
        "bottom_quantile": bottom_quantile,
        "average": average,
        "top_quantile": top_quantile,
        "quantile_value": quantile_value,
    }


@router.get(
    "/explore/{project_id}/compute_session_length_per_metadata/{metadata_field}",
    description="Get the average session length for a metadata field.",
)
async def get_compute_session_length_per_metadata(
    project_id: str,
    metadata_field: str,
    user: User = Depends(propelauth.require_user),
) -> dict:
    await verify_if_propelauth_user_can_access_project(user, project_id)

    quantile_value = 0.1

    (
        bottom_quantile,
        average,
        top_quantile,
    ) = await compute_session_length_per_metadata(
        project_id=project_id,
        metadata_field=metadata_field,
        quantile_value=quantile_value,
    )

    return {
        "bottom_quantile": bottom_quantile,
        "average": average,
        "top_quantile": top_quantile,
        "quantile_value": quantile_value,
    }


@router.get(
    "/metadata/{project_id}/successrate-stats/{collection_name}/{metdata_field}",
    description="Get the stats on success rate for a project's collection.",
)
async def get_successrate_stats(
    project_id: str,
    collection_name: str,
    metadata_field: str,
    user: User = Depends(propelauth.require_user),
) -> dict:
    await verify_if_propelauth_user_can_access_project(user, project_id)

    (
        bottom_quantile,
        average,
        top_quantile,
    ) = await compute_successrate_metadata_quantiles(
        project_id, metadata_field, collection_name=collection_name
    )

    return {
        "bottom_quantile": bottom_quantile,
        "average": average,
        "top_quantile": top_quantile,
    }


@router.post(
    "/explore/{project_id}/dashboard",
    description="Get the different graphs for the dashboard tab",
)
async def get_dashboard_graphs(
    project_id: str,
    metric: Optional[DashboardMetricsFilter] = None,
    user: User = Depends(propelauth.require_user),
):
    await verify_if_propelauth_user_can_access_project(user, project_id)
    if metric is None:
        metric = DashboardMetricsFilter()
    if metric.graph_name is None:
        metric.graph_name = []
    output = await get_dashboard_aggregated_metrics(
        project_id=project_id, metrics=metric.graph_name
    )
    return output


@router.post(
    "/explore/{project_id}/aggregated/events/{event_id}",
    description="Get aggregated metrics for an event. Used for the Events dashboard.",
)
async def get_event_detection_metrics(
    project_id: str,
    event_id: str,
    metrics: Optional[List[str]] = None,
    filters: Optional[ProjectDataFilters] = None,
    user: User = Depends(propelauth.require_user),
) -> dict:
    """
    Get aggregated metrics for an event. Used for the event dashboard.
    """
    await verify_if_propelauth_user_can_access_project(user, project_id)
    logger.info(f"Event request: {event_id} {filters}")
    event = await get_event_definition_from_event_id(
        project_id=project_id, event_id=event_id
    )
    logger.info(f"Event: {event}")

    # Convert to UNIX timestamp in seconds
    if filters is None:
        filters = ProjectDataFilters()
    if isinstance(filters.created_at_start, datetime.datetime):
        filters.created_at_start = int(filters.created_at_start.timestamp())
    if isinstance(filters.created_at_end, datetime.datetime):
        filters.created_at_end = int(filters.created_at_end.timestamp())

    # Override the event_name filter
    # TODO : Use event_id instead of event_name
    # filters.event_id = [event.id]
    filters.event_id = [event.id]

    output = await get_events_aggregated_metrics(
        project_id=project_id,
        metrics=metrics,
        filters=filters,
    )
    logger.info(f"Event output: {output}")
    return output


@router.post(
    "/explore/{project_id}/ab-tests/compare-versions",
    description="Get the number of times each item was observed in the two versions of an AB test.",
)
async def get_ab_tests_comparison(
    project_id: str,
    versions: ABTestVersions,
    user: User = Depends(propelauth.require_user),
) -> List[Dict[str, Union[str, float, int]]]:
    await verify_if_propelauth_user_can_access_project(user, project_id)
    logger.debug(f"AB tests comparison: {versions}")
    output = await get_ab_tests_versions(
        project_id=project_id,
        versionA=versions.versionA,
        versionB=versions.versionB,
    )
    return output


@router.post(
    "/explore/{project_id}/data-cloud",
    response_model=dict,
    description="Get the data for the clustering cloud.",
)
async def get_data_cloud(
    project_id: str,
    version: ClusteringEmbeddingCloud,
    user: User = Depends(propelauth.require_user),
) -> dict:
    """
    This endpoint is used to get the data for the clustering cloud.

    This data is compatible with the plotly frontend library.
    """
    logger.debug(f"{version.model_dump()}")
    await verify_if_propelauth_user_can_access_project(user, project_id)
    logger.debug(f"Cloud data request: {version}")
    output = await compute_cloud_of_clusters(
        project_id=project_id,
        version=version,
    )
    return output<|MERGE_RESOLUTION|>--- conflicted
+++ resolved
@@ -466,21 +466,7 @@
     ai_hub_client = AIHubClient(org_id=org_id, project_id=project_id)
     background_tasks.add_task(
         ai_hub_client.run_clustering,
-<<<<<<< HEAD
-        clustering_request=ClusteringRequest(
-            project_id=project_id,
-            org_id=org_id,
-            limit=query.limit,
-            filters=query.filters,
-            scope=query.scope,
-            instruction=query.instruction,
-            nb_clusters=query.nb_clusters,
-            nb_credits_used=clustering_billing,
-            clustering_mode=query.clustering_mode,
-        ),
-=======
         clustering_request=clustering_request,
->>>>>>> 46b1ce35
     )
 
     # Return a dummy clustering object, used for the frontend
