--- conflicted
+++ resolved
@@ -432,11 +432,8 @@
             filters=query.filters,
             scope=query.scope,
             instruction=query.instruction,
-<<<<<<< HEAD
+            nb_clusters=query.nb_clusters,
             nb_credits_used=clustering_billing,
-=======
-            nb_clusters=query.nb_clusters,
->>>>>>> c7d4e6e6
         ),
     )
     return {"status": "ok"}
