from pydantic import BaseModel
from typing import List, Literal, Optional
from phospho.models import Cluster, Clustering, ProjectDataFilters


class Clusters(BaseModel):
    clusters: List[Cluster]


class Clusterings(BaseModel):
    clusterings: List[Clustering]


class ClusteringRequest(BaseModel):
    project_id: str
    org_id: str
    limit: Optional[int] = 2000
    filters: ProjectDataFilters
    scope: Literal["messages", "sessions"] = "messages"
    instruction: Optional[str] = "user intent"
    model: Literal["intent-embed", "intent-embed-2", "intent-embed-3"] = (
        "intent-embed-3"
    )
<<<<<<< HEAD
    nb_credits_used: int
=======
    nb_clusters: Optional[int] = None
>>>>>>> c7d4e6e6
<|MERGE_RESOLUTION|>--- conflicted
+++ resolved
@@ -21,8 +21,5 @@
     model: Literal["intent-embed", "intent-embed-2", "intent-embed-3"] = (
         "intent-embed-3"
     )
-<<<<<<< HEAD
     nb_credits_used: int
-=======
-    nb_clusters: Optional[int] = None
->>>>>>> c7d4e6e6
+    nb_clusters: Optional[int] = None