import datetime
import io
from typing import Dict, List, Literal, Optional

from app.api.v2.models.embeddings import Embedding
from app.services.mongo.query_builder import QueryBuilder
import pandas as pd
import resend
from app.api.platform.models import Pagination, UserMetadata
from app.api.platform.models.explore import Sorting
from app.core import config
from app.db.models import (
    Project,
    ProjectDataFilters,
    Recipe,
    Session,
    Task,
    Test,
    Event,
)
from app.db.mongo import get_mongo_db
from app.security.authentification import propelauth
from app.services.mongo.explore import fetch_flattened_tasks
from app.services.mongo.extractor import ExtractorClient
from app.services.mongo.metadata import fetch_user_metadata
from app.services.mongo.tasks import (
    get_all_tasks,
    label_sentiment_analysis,
)
from app.services.slack import slack_notification
from app.utils import (
    cast_datetime_or_timestamp_to_timestamp,
    generate_timestamp,
    generate_uuid,
)
from fastapi import HTTPException
from loguru import logger
from propelauth_fastapi import User  # type: ignore

from phospho.models import Cluster, Clustering, Threshold, EventDefinition


async def get_project_by_id(project_id: str) -> Project:
    mongo_db = await get_mongo_db()

    # project_data = await mongo_db["projects"].find_one({"id": project_id})
    project_data = (
        await mongo_db["projects"]
        .aggregate(
            [
                {"$match": {"id": project_id}},
                {
                    "$lookup": {
                        "from": "event_definitions",
                        "localField": "id",
                        "foreignField": "project_id",
                        "as": "settings.events",
                    }
                },
                # Filter the EventDefinitions mapping to keep only the ones that are not removed
                {
                    "$addFields": {
                        "settings.events": {
                            "$filter": {
                                "input": "$settings.events",
                                "as": "event",
                                "cond": {
                                    "$and": [
                                        {"$ne": ["$$event.removed", True]},
                                        {"$ne": ["$$event.event_name", None]},
                                    ]
                                },
                            }
                        }
                    }
                },
                # The lookup operation turns the events into an array of EventDefinitions
                # Convert into a Mapping {eventName: EventDefinition}
                {
                    "$addFields": {
                        "settings.events": {
                            # if the array is empty, return an empty object
                            "$cond": {
                                "if": {"$eq": [{"$size": "$settings.events"}, 0]},
                                "then": {},
                                "else": {
                                    "$arrayToObject": {
                                        "$map": {
                                            "input": "$settings.events",
                                            "as": "item",
                                            "in": {
                                                "k": "$$item.event_name",
                                                "v": "$$item",
                                            },
                                        }
                                    }
                                },
                            }
                        }
                    }
                },
            ]
        )
        .to_list(length=1)
    )

    if project_data is None or len(project_data) == 0:
        raise HTTPException(status_code=404, detail=f"Project {project_id} not found")
    project_data = project_data[0]
    if "_id" in project_data:
        del project_data["_id"]

    try:
        project = Project.from_previous(project_data)
        for event_name, event in project.settings.events.items():
            if not event.recipe_id:
                recipe = Recipe(
                    org_id=project.org_id,
                    project_id=project.id,
                    recipe_type="event_detection",
                    parameters=event.model_dump(),
                )
                mongo_db["recipes"].insert_one(recipe.model_dump())
                project.settings.events[event_name].recipe_id = recipe.id

        # If the project dict is different from project_data, update the project_data
        project_dump = project.model_dump()
        del project_dump["settings"]["events"]
        del project_data["settings"]["events"]
        if project_dump != project_data:
            logger.info(f"Updating project {project.id}: {project.model_dump()}")
            mongo_db["projects"].update_one(
                {"id": project_data["id"]}, {"$set": project_dump}
            )
    except Exception as e:
        logger.warning(
            f"Error validating model of project {project_data.get('id', None)}: {e}"
        )
        raise HTTPException(
            status_code=500, detail=f"Error validating project model: {e}"
        )

    return project


async def delete_project_from_id(project_id: str) -> bool:
    """
    Delete a project from its id.

    To delete a project related resources, use delete_project_related_resources
    """
    mongo_db = await get_mongo_db()
    delete_result = await mongo_db["projects"].delete_one({"id": project_id})
    status = delete_result.deleted_count > 0
    return status


async def delete_project_related_resources(project_id: str):
    """
    Delete all the resources related to a project, but not the project itself.
    """
    mongo_db = await get_mongo_db()
    # Delete the related collections
    collections = ["sessions", "tasks", "events", "evals", "logs"]
    for collection_name in collections:
        await mongo_db[collection_name].delete_many({"project_id": project_id})


async def update_project(project: Project, **kwargs) -> Project:
    """
    Update a project with the provided kwargs.

    TODO: Update only the fields that are provided in the kwargs and not the whole project
    otherwise creates mongoDB timeouts
    """
    mongo_db = await get_mongo_db()

    # Construct the payload of the update
    payload = {
        key: value
        for key, value in kwargs.items()
        if value is not None and key in Project.model_fields.keys()
    }
    updated_project_data = project.model_dump()
    updated_project_data.update(payload)

    if payload:
        updated_project = Project.from_previous(updated_project_data)

        if "sentiment_threshold" in payload.get("settings", {}):
            try:
                threshold = Threshold.model_validate(
                    payload["settings"]["sentiment_threshold"]
                )
                await label_sentiment_analysis(
                    project_id=project.id,
                    score_threshold=threshold.score,
                    magnitude_threshold=threshold.magnitude,
                )
            except KeyError:
                logger.error(
                    "Error updating sentiment threshold: missing score or magnitude"
                )

        if "events" in payload.get("settings", {}):
            # Create a new recipe for each event in the payload
            for event_name, event_definition in (
                payload.get("settings", {}).get("events", {}).items()
            ):
                try:
                    event_definition_model = EventDefinition.model_validate(
                        event_definition
                    )
                    recipe = Recipe(
                        org_id=project.org_id,
                        project_id=project.id,
                        recipe_type="event_detection",
                        parameters=event_definition_model.model_dump(),
                    )
                    mongo_db["recipes"].insert_one(recipe.model_dump())
                    updated_project.settings.events[event_name].recipe_id = recipe.id
                    event_definition_model.recipe_id = recipe.id
                    # update event_definition with event_id
                    mongo_db["event_definitions"].update_one(
                        {"project_id": project.id, "id": event_definition_model.id},
                        {"$set": event_definition_model.model_dump()},
                        upsert=True,
                    )
                except Exception as e:
                    logger.error(f"Error creating recipe for event {event_name}: {e}")

            # Detect if an event has been removed
            # Create a set of events that are NOT in the payload, but are in the current project, based on their id
            updated_project_events_ids = [
                event_definition.id
                for event_definition in updated_project.settings.events.values()
            ]

            for event_name, event_definition in project.settings.events.items():
                if event_definition.id not in updated_project_events_ids:
                    # Event has been removed
                    try:
                        event_definition.removed = True
                        mongo_db["event_definitions"].update_one(
                            {"project_id": project.id, "id": event_definition.id},
                            {"$set": event_definition.model_dump()},
                        )
                        logger.info(f"Event {event_definition.id} has been removed")
                    except Exception as e:
                        logger.error(f"Error removing event {event_definition.id}: {e}")

                    # Disable the recipe
                    try:
                        recipe = await mongo_db["recipes"].find_one(
                            {"id": event_definition.recipe_id}
                        )
                        recipe = Recipe.model_validate(recipe)
                        recipe.status = "deleted"
                        mongo_db["recipes"].update_one(
                            {"id": event_definition.recipe_id},
                            {"$set": recipe.model_dump()},
                        )
                    except Exception as e:
                        logger.error(
                            f"Error disabling recipe for event {event_name}: {e}"
                        )
                    # Remove all historical events
                    try:
                        mongo_db["events"].update_many(
                            {
                                "project_id": project.id,
                                "event_definition.id": event_definition.id,
                            },
                            {"$set": {"removed": True}},
                        )
                        logger.debug(
                            f"Removing all historical events for event {event_definition.id}"
                        )
                    except Exception as e:
                        logger.error(
                            f"Error removing all historical events for event {event_definition.id}: {e}"
                        )

        # Update the database
        await mongo_db["projects"].update_one(
            {"id": project.id}, {"$set": updated_project.model_dump()}
        )

    updated_project = await get_project_by_id(project.id)
    return updated_project


async def add_project_events(project_id: str, events: List[EventDefinition]) -> Project:
    mongo_db = await get_mongo_db()
    # Get the current events settings
    current_project = await get_project_by_id(project_id)
    logger.debug(f"Current project: {current_project}")
    if not current_project:
        raise HTTPException(status_code=404, detail=f"Project {project_id} not found")

    current_events = current_project.settings.events
    logger.debug(f"Current events: {current_events}")
    # Add the new events
    for event in events:
        current_events[event.event_name] = event
    # Update the project
    logger.debug(f"New events: {current_events}")
    await mongo_db["projects"].update_one(
        {"id": project_id},
        {
            "$set": {
                "settings.events": {
                    event_name: event_definition.model_dump()
                    for event_name, event_definition in current_events.items()
                }
            }
        },
    )
    if events:
        await mongo_db["event_definitions"].insert_many(
            [event.model_dump() for event in events]
        )
    else:
        logger.warning("No events to add")

    updated_project = await get_project_by_id(project_id)
    return updated_project


async def email_project_tasks(
    project_id: str,
    uid: str,
    limit: Optional[int] = 5_000,
):
    def send_error_message():
        # Send an error message to the user
        params = {
            "from": "phospho <contact@phospho.ai>",
            "to": [user.get("email")],
            "subject": "Error exporting your tasks",
            "html": f"""<p>Hello!<br><br>We could not export your tasks for the project with id {project_id} (timestamp: {datetime.datetime.now().isoformat()})</p>
            <p><br>Please contact the support at contact@phospho.ai</p>
            <p>Best,<br>
            The Phospho Team</p>
            """,
        }

        resend.Emails.send(params)
        logger.debug(f"Sent error message to user: {user.get('email')}")

    if config.ENVIRONMENT != "preview":
        # Get the user email
        user = propelauth.fetch_user_metadata_by_user_id(uid, include_orgs=False)

        # Use Resend to send the email
        resend.api_key = config.RESEND_API_KEY

        try:
            # Convert task list to Pandas DataFrame
            flattened_tasks = await fetch_flattened_tasks(
                project_id=project_id,
                limit=limit,
                with_events=True,
                with_sessions=True,
                with_removed_events=False,
            )
            tasks_df = pd.DataFrame(
                [flat_task.model_dump() for flat_task in flattened_tasks]
            )

            # Convert timestamps to datetime
            for col in [
                "task_created_at",
                "task_eval_at",
                "event_created_at",
            ]:
                if col in tasks_df.columns:
                    tasks_df[col] = pd.to_datetime(tasks_df[col], unit="s")

        except Exception as e:
            error_message = f"Error converting tasks to DataFrame for {user.get('email')} project id {project_id}: {e}"
            logger.error(error_message)
            await slack_notification(error_message)

        exports = []
        # Convert the DataFrame to a CSV string, then to bytes
        try:
            csv_string = tasks_df.to_csv(index=False)
            csv_bytes = csv_string.encode()
            exports.append(
                {
                    "filename": "tasks.csv",
                    "content": list(csv_bytes),
                }
            )
        except Exception as e:
            error_message = f"Error converting tasks to CSV for {user.get('email')} project id {project_id}: {e}"
            logger.error(error_message)
            await slack_notification(error_message)

        # Get the excel file buffer
        try:
            excel_buffer = io.BytesIO()
            tasks_df.to_excel(excel_buffer, index=False, engine="xlsxwriter")
            excel_data = excel_buffer.getvalue()
            # encoded_excel = base64.b64encode(excel_data).decode()
            exports.append(
                {
                    "filename": "tasks.xlsx",
                    "content": list(excel_data),
                }
            )
        except Exception as e:
            error_message = f"Error converting tasks to Excel for {user.get('email')} project id {project_id}: {e}"
            logger.error(error_message)
            await slack_notification(error_message)

        # TODO : Add .parquet file export for large datasets
        try:
            parquet_buffer = io.BytesIO()
            # For the parquet export, convert task_metadata to a string
            tasks_df["task_metadata"] = tasks_df["task_metadata"].apply(str)
            tasks_df.to_parquet(parquet_buffer, index=False)
            parquet_data = parquet_buffer.getvalue()
            exports.append(
                {
                    "filename": "tasks.parquet",
                    "content": list(parquet_data),
                }
            )
        except Exception as e:
            error_message = f"Error converting tasks to Parquet for {user.get('email')} project id {project_id}: {e}"
            logger.error(error_message)
            await slack_notification(error_message)

        # If no exports, send an error message
        if not exports:
            send_error_message()
            return

        params = {
            "from": "phospho <contact@phospho.ai>",
            "to": [user.get("email")],
            "subject": "Your data is ready",
            "html": f"""<p>Hello!<br><br>Please find your exported messages below for your project with id {project_id} (timestamp: {datetime.datetime.now().isoformat()})</p>
            <p><br>Let us know your thoughts about phospho! You can directly respond to this email address !</p>
            <p>Enjoy,<br>
            The Phospho Team</p>
            """,
            "attachments": exports,
        }

        try:
            resend.Emails.send(params)
            logger.info(f"Successfully sent tasks by email to {user.get('email')}")
        except Exception as e:
            error_message = f"Error sending email to {user.get('email')} project_id {project_id}: {e}"
            logger.error(error_message)
            await slack_notification(error_message)
    else:
        logger.warning("Preview environment: emails disabled")


async def get_all_sessions(
    project_id: str,
    limit: int = 1000,
    filters: Optional[ProjectDataFilters] = None,
    get_events: bool = True,
    get_tasks: bool = False,
    pagination: Optional[Pagination] = None,
    sorting: Optional[List[Sorting]] = None,
    sessions_ids: Optional[List[str]] = None,
) -> List[Session]:
    mongo_db = await get_mongo_db()

<<<<<<< HEAD
        if filters.sentiment is not None:
            additional_sessions_filter["stats.most_common_sentiment_label"] = (
                filters.sentiment
            )

        if filters.metadata is not None:
            for key, value in filters.metadata.items():
                additional_sessions_filter[f"metadata.{key}"] = value

        if filters.clustering_id is not None and filters.clusters_ids is None:
            # Fetch the clusterings
            mongo_db = await get_mongo_db()
            clustering = await mongo_db["private-clusterings"].find_one(
                {"id": filters.clustering_id}
            )
            if clustering:
                filters.clusters_ids = []
                filters.clusters_ids.extend(clustering.get("clusters_ids", []))

        if filters.clusters_ids is not None:
            # Fetch the cluster
            mongo_db = await get_mongo_db()
            clusters = (
                await mongo_db["private-clusters"]
                .find({"id": {"$in": filters.clusters_ids}})
                .to_list(length=None)
            )
            if clusters:
                new_sessions_ids = []
                for cluster in clusters:
                    new_sessions_ids.extend(cluster.get("sessions_ids", []))
                current_sessions_ids = additional_sessions_filter.get(
                    "id", {"$in": []}
                )["$in"]
                if current_sessions_ids:
                    # Do the intersection of the current task ids and the new task ids
                    new_sessions_ids = list(
                        set(current_sessions_ids).intersection(new_sessions_ids)
                    )
                additional_sessions_filter["id"] = {"$in": new_sessions_ids}

    pipeline: List[Dict[str, object]] = [
        {
            "$match": {
                "project_id": project_id,
                **additional_sessions_filter,
            }
        },
    ]
    if get_events or (filters is not None and filters.event_name is not None):
        collection_name = "sessions_with_events"
        if filters is not None and filters.event_name is not None:
            pipeline.extend(
                [
                    {
                        "$match": {
                            "$and": [
                                {"events": {"$ne": []}},
                                {
                                    "events": {
                                        "$elemMatch": {
                                            "event_name": {"$in": filters.event_name}
                                        }
                                    }
                                },
                            ]
                        },
                    },
                ]
            )

    if get_tasks or (filters is not None and filters.user_id is not None):
        pipeline.extend(
            [
                {
                    "$lookup": {
                        "from": "tasks",
                        "localField": "id",
                        "foreignField": "session_id",
                        "as": "tasks",
                    }
                },
                # If tasks is None, set to empty list
                {"$addFields": {"tasks": {"$ifNull": ["$tasks", []]}}},
            ]
        )
        if filters is not None and filters.user_id is not None:
            logger.debug(f"Filtering sessions by user_id: {filters.user_id}")
            pipeline.extend(
                [
                    {
                        "$match": {
                            # Filter the sessions to keep the ones where a tasks.metadata.user_id matches the filter
                            "tasks.metadata.user_id": filters.user_id
                        }
                    },
                ]
            )
=======
    query_builder = QueryBuilder(
        project_id=project_id,
        filters=filters,
        fetch_objects="sessions",
    )
    pipeline = await query_builder.build()
>>>>>>> 6c1f03e2

    # To avoid the sort to OOM on Serverless MongoDB executor, we restrain the pipeline to the necessary fields...
    if sorting is None:
        sorting_dict = {"created_at": -1}
    else:
        sorting_dict = {sort.id: 1 if sort.desc else -1 for sort in sorting}
    pipeline.extend(
        [
            {
                "$project": {
                    "id": 1,
                    **{sort_key: 1 for sort_key in sorting_dict.keys()},
                }
            },
            {"$sort": sorting_dict},
        ]
    )

    # Add pagination
    if pagination:
        pipeline.extend(
            [
                {"$skip": pagination.page * pagination.per_page},
                {"$limit": pagination.per_page},
            ]
        )

    if sessions_ids is not None:
        pipeline.extend(
            [
                {
                    "$match": {
                        "id": {"$in": sessions_ids},
                    }
                }
            ]
        )

    # ... and then we add the lookup and the deduplication
    pipeline.extend(
        [
            {
                "$lookup": {
                    "from": "sessions",
                    "localField": "id",
                    "foreignField": "id",
                    "as": "sessions",
                }
            },
            # unwind the sessions array
            {"$unwind": "$sessions"},
            # Replace the root with the sessions
            {"$replaceRoot": {"newRoot": "$sessions"}},
        ]
    )
    if get_events:
        query_builder.merge_events(foreignField="session_id", force=True)
        query_builder.deduplicate_sessions_events()
    if get_tasks:
        query_builder.merge_tasks(force=True)

    logger.info(f"Sessions pipeline: {pipeline}")

    sessions = await mongo_db["sessions"].aggregate(pipeline).to_list(length=limit)

    # Filter the _id field from the Sessions
    for session in sessions:
        session.pop("_id", None)
    sessions = [Session.model_validate(data) for data in sessions]
    return sessions


async def get_all_tests(project_id: str, limit: int = 1000) -> List[Test]:
    mongo_db = await get_mongo_db()
    tests = (
        await mongo_db["tests"]
        .find({"project_id": project_id})
        .sort("created_at", -1)
        .to_list(length=limit)
    )
    tests = [Test.model_validate(data) for data in tests]
    return tests


async def store_onboarding_survey(user: User, survey: dict):
    mongo_db = await get_mongo_db()
    doc = {
        "user_email": user.email,
        "created_at": generate_timestamp(),
        "survey": survey,
    }
    mongo_db["onboarding_surveys"].insert_one(doc)
    await slack_notification(f"New onboarding survey from {user.email}: {survey}")
    return


async def get_all_users_metadata(project_id: str) -> List[UserMetadata]:
    """
    Get metadata about the end-users of a project

    Groups the tasks by user_id and return a list of UserMetadata.
    Every UserMetadata contains:
        user_id: str
        nb_tasks: int
        avg_success_rate: float
        avg_session_length: float
        events: List[Event]
        tasks: List[Task]
        sessions: List[Session]
    """
    try:
        users = await fetch_user_metadata(project_id=project_id, user_id=None)
    except Exception as e:
        logger.error(f"Error fetching users metadata: {e}")
        users = []
    return users


async def backcompute_recipe(
    job_id: str, tasks: List[Task], batch_size: int = 16
) -> None:
    """
    Run predictions for a job on all the tasks of a project that have not been processed yet.
    """
    mongo_db = await get_mongo_db()

    recipe = await mongo_db["recipes"].find_one({"id": job_id})
    recipe = Recipe.model_validate(recipe)

    # Get the task IDs that have already been processed for this job
    processed_task_ids = [
        result["task_id"]
        for result in await mongo_db["job_results"]
        .find({"job_metadata.recipe_id": recipe.id}, {"task_id": 1})
        .to_list(None)
    ]

    # Filter out the tasks that have already been processed
    tasks_to_process = [task for task in tasks if task.id not in processed_task_ids]

    # Send the task to the job pipeline of the extractor
    extractor_client = ExtractorClient(
        org_id=recipe.org_id,
        project_id=recipe.project_id,
    )
    for i in range(0, len(tasks_to_process), batch_size):
        tasks_batch = tasks_to_process[i : i + batch_size]
        await extractor_client.run_recipe_on_tasks(
            tasks_ids=[task.id for task in tasks_batch],
            recipe=recipe,
        )


async def backcompute_recipes(
    project_id: str,
    recipe_ids: List[str],
    filters: ProjectDataFilters,
    limit: int = 10000,
) -> None:
    """
    Run predictions for a list of jobs on all the tasks of a project that match the filters and that have not been processed yet.
    """

    # Filter the tasks from the filters

    # TODO: filter on user_id is not implemented
    # Will be ignored for now
    if filters.user_id:
        logger.warning("Filter on user_id is not implemented")

    tasks = await get_all_tasks(project_id=project_id, limit=limit, filters=filters)

    # For each job, run the job on the tasks
    for recipe_id in recipe_ids:
        await backcompute_recipe(recipe_id, tasks)


async def collect_languages(
    project_id: str,
) -> List[str]:
    """
    Collect all detected languages from the tasks of a project
    """
    mongo_db = await get_mongo_db()
    pipeline = [
        {"$match": {"project_id": project_id}},
        {"$group": {"_id": "$language", "count": {"$sum": 1}}},
        {"$sort": {"count": -1, "_id": 1}},
    ]
    languages = await mongo_db["tasks"].aggregate(pipeline).to_list(length=10)
    languages = [lang.get("_id") for lang in languages if lang.get("_id") is not None]
    logger.info(f"Languages detected in project {project_id}: {languages}")
    return languages


def only_keep_fields(data: Optional[dict], fields: List[str]) -> Optional[dict]:
    """
    Keep only the fields in the list in the data dict
    """
    if data is None:
        return None
    new_dict = {key: value for key, value in data.items() if key in fields}
    if len(new_dict) == 0:
        return None
    return new_dict


async def copy_template_project_to_new(
    project_id: str,
    org_id: str,
    template_name: Literal["history", "animals", "medical"] = "animals",
) -> None:
    """
    Populate the project project_id with the data from the template project template_name.
    """
    logger.info(f"Populating project {project_id} with default values")
    mongo_db = await get_mongo_db()

    # event_definition_id -> EventDefinition
    event_definition_pairs: Dict[str, EventDefinition] = {}
    event_pairs: Dict[str, Event] = {}
    task_pairs: Dict[str, Task] = {}
    session_pairs: Dict[str, Session] = {}
    # embedding_id -> Embedding
    embedding_pairs: Dict[str, Embedding] = {}
    cluster_pairs: Dict[str, Cluster] = {}
    clustering_pairs: Dict[str, Clustering] = {}

    if config.ENVIRONMENT == "production":
        template_name_to_project_id = {
            "history": "b161b57d6ae94e2ea41e31a88ffbe99b",
            "animals": "9812dc9ba7a9402283621e56b49a03c8",
            "medical": "856870f888d941d48316f70b575de0a1",
        }
    else:
        template_name_to_project_id = {
            "history": "4feeb60f97834502b8af822c09a43d17",
            "animals": "436a6aa53b8c49fe95cadc6297bcd6ec",
            "medical": "b85f4086435a425b8b1cca4d0988e0c1",
        }

    template_project_id = template_name_to_project_id.get(template_name)
    if template_project_id is None:
        raise ValueError(f"Template name {template_name} not found")

    # Verify that the template project exists
    await get_project_by_id(template_project_id)

    # Add sessions to the project
    sessions_in_template = await get_all_sessions(template_project_id, get_events=True)
    sessions: List[Session] = []
    for session in sessions_in_template:
        old_session_id = session.id
        session.id = generate_uuid()
        session.created_at = generate_timestamp()
        session.project_id = project_id
        session.org_id = org_id
        session_pairs[old_session_id] = session
        sessions.append(session)

    if len(sessions) > 0:
        await mongo_db["sessions"].insert_many(
            [session.model_dump() for session in sessions]
        )
    else:
        raise ValueError("No sessions found in the default project")

    # Add events definitions to the project
    event_definitions_in_template = (
        await mongo_db["event_definitions"]
        .find(
            {
                "project_id": template_project_id,
                "removed": {"$ne": True},
            }
        )
        .to_list(length=None)
    )
    event_definitions: List[EventDefinition] = []
    for event_definition in event_definitions_in_template:
        event_definition_model = EventDefinition.model_validate(event_definition)
        event_definition_pairs[event_definition_model.id] = event_definition_model
        event_definition_model.id = generate_uuid()
        event_definition_model.project_id = project_id
        event_definition_model.org_id = org_id
        event_definitions.append(event_definition_model)

    if len(event_definitions) > 0:
        await mongo_db["event_definitions"].insert_many(
            [event_definition.model_dump() for event_definition in event_definitions]
        )

    # Add tasks to the project
    tasks_in_template = await get_all_tasks(
        project_id=template_project_id, get_events=False
    )
    tasks: List[Task] = []
    for task in tasks_in_template:
        old_task_id = task.id
        task.id = generate_uuid()
        task.created_at = generate_timestamp()
        task.org_id = org_id
        task.project_id = project_id
        task.metadata = only_keep_fields(
            task.metadata,
            [
                "prompt_tokens",
                "completion_tokens",
                "language",
                "sentiment_label",
                "sentiment_score",
                "sentiment_magnitude",
                "user_id",
                "version_id",
            ],
        )
        if task.last_eval:
            task.last_eval.id = generate_uuid()
            task.last_eval.created_at = generate_timestamp()
            task.last_eval.project_id = project_id
            task.last_eval.org_id = org_id
            task.last_eval.task_id = task.id
            if task.last_eval.session_id:
                paired_last_eval_session = session_pairs.get(task.last_eval.session_id)
                if paired_last_eval_session:
                    task.last_eval.session_id = paired_last_eval_session.id
        if task.session_id:
            paired_session = session_pairs.get(task.session_id)
            if paired_session:
                task.session_id = paired_session.id
        task_pairs[old_task_id] = task
        tasks.append(task)

    if len(tasks) > 0:
        await mongo_db["tasks"].insert_many([task.model_dump() for task in tasks])
    else:
        raise ValueError("No tasks found in the default project")

    # Add events to the project
    default_events = (
        await mongo_db["events"]
        .find(
            {
                "project_id": template_project_id,
                "removed": {"$ne": True},
            }
        )
        .to_list(length=None)
    )

    events: List[Event] = []
    for event in default_events:
        event_model = Event.model_validate(event)
        if event_model.task_id not in task_pairs:
            logger.error(
                f"Default project has been modified, task {event_model.task_id} not found in task_pairs. Skipping event {event_model.event_name}"
            )
            continue
        event_pairs[event_model.id] = event_model
        event_model.id = generate_uuid()
        event_model.created_at = generate_timestamp()
        event_model.project_id = project_id
        event_model.org_id = org_id
        # Copy the whole task before overriding the task_id
        event_model.task = task_pairs[event_model.task_id]
        event_model.task_id = task_pairs[event_model.task_id].id
        if event_model.session_id:
            paired_session = session_pairs.get(event_model.session_id)
            if paired_session:
                event_model.session_id = paired_session.id
        if event_model.event_definition:
            paired_event_definition = event_definition_pairs.get(
                event_model.event_definition.id
            )
            if paired_event_definition:
                event_model.event_definition = paired_event_definition

        # Don't add the event if it's a duplicate
        if event_model.event_name not in [
            event.event_name for event in events if event.task_id == event_model.task_id
        ]:
            events.append(event_model)

    if len(events) > 0:
        await mongo_db["events"].insert_many([event.model_dump() for event in events])
    else:
        raise ValueError("No events found in the default project")

    # Import the clusterings, the clusters and the embeddings from the target project

    embeddings_in_template = (
        await mongo_db["private-embeddings"]
        .find({"project_id": template_project_id})
        .to_list(length=None)
    )
    embeddings: List[Embedding] = []
    for embedding in embeddings_in_template:
        embedding_model = Embedding.model_validate(embedding)
        old_embedding_id = embedding_model.id
        embedding_model.id = generate_uuid()
        embedding_model.project_id = project_id
        embedding_model.org_id = org_id
        if embedding_model.session_id:
            paired_session = session_pairs.get(embedding_model.session_id)
            if paired_session:
                embedding_model.session_id = paired_session.id
        if embedding_model.task_id:
            paired_task = task_pairs.get(embedding_model.task_id)
            if paired_task:
                embedding_model.task_id = paired_task.id
        embeddings.append(embedding_model)
        embedding_pairs[old_embedding_id] = embedding_model

    if len(embeddings) > 0:
        await mongo_db["private-embeddings"].insert_many(
            [embedding.model_dump() for embedding in embeddings]
        )
    else:
        logger.error(
            f"No embeddings found in the template project {template_project_id}"
        )

    default_clusters = (
        await mongo_db["private-clusters"]
        .find({"project_id": template_project_id})
        .to_list(length=None)
    )

    clusters: List[Cluster] = []
    for cluster in default_clusters:
        cluster_model = Cluster.model_validate(cluster)
        old_cluster_id = cluster_model.id
        cluster_model.id = generate_uuid()
        cluster_model.project_id = project_id
        cluster_model.org_id = org_id
        if cluster_model.sessions_ids:
            for i, session_id in enumerate(cluster_model.sessions_ids):
                cluster_model.sessions_ids[i] = session_pairs[session_id].id
        if cluster_model.tasks_ids:
            for i, task_id in enumerate(cluster_model.tasks_ids):
                cluster_model.tasks_ids[i] = task_pairs[task_id].id
        clusters.append(cluster_model)
        cluster_pairs[old_cluster_id] = cluster_model

    clusterings_in_template = (
        await mongo_db["private-clusterings"]
        .find({"project_id": template_project_id})
        .to_list(length=None)
    )
    clusterings: List[Clustering] = []
    for clustering in clusterings_in_template:
        clustering_model = Clustering.model_validate(clustering)
        old_clustering_id = clustering_model.id
        clustering_model.id = generate_uuid()
        clustering_model.project_id = project_id
        clustering_model.org_id = org_id

        for i, cluster_id in enumerate(clustering_model.clusters_ids):
            clustering_model.clusters_ids[i] = cluster_pairs[cluster_id].id
        if clustering_model.pca is not None:
            for i, cluster_id in enumerate(
                clustering_model.pca.get("clusters_ids", [])
            ):
                clustering_model.pca["clusters_ids"][i] = cluster_pairs[cluster_id].id
            for i, embedding_id in enumerate(
                clustering_model.pca.get("embeddings_ids", [])
            ):
                clustering_model.pca["embeddings_ids"][i] = embedding_pairs[
                    embedding_id
                ].id

        clusterings.append(clustering_model)
        clustering_pairs[old_clustering_id] = clustering_model

    for cluster in clusters:
        cluster.clustering_id = clustering_pairs[cluster.clustering_id].id

    if len(clusterings) > 0:
        await mongo_db["private-clusterings"].insert_many(
            [clustering.model_dump() for clustering in clusterings]
        )
        if len(clusters) > 0:
            await mongo_db["private-clusters"].insert_many(
                [cluster.model_dump() for cluster in clusters]
            )
        else:
            logger.warning(
                f"No clusters found in the template project {template_project_id}"
            )
    else:
        logger.warning(
            f"No clusterings found in the template project {template_project_id}"
        )

    logger.debug(
        f"Populated project {project_id} with event definitions {event_definition_pairs}"
    )
    return None<|MERGE_RESOLUTION|>--- conflicted
+++ resolved
@@ -473,113 +473,12 @@
 ) -> List[Session]:
     mongo_db = await get_mongo_db()
 
-<<<<<<< HEAD
-        if filters.sentiment is not None:
-            additional_sessions_filter["stats.most_common_sentiment_label"] = (
-                filters.sentiment
-            )
-
-        if filters.metadata is not None:
-            for key, value in filters.metadata.items():
-                additional_sessions_filter[f"metadata.{key}"] = value
-
-        if filters.clustering_id is not None and filters.clusters_ids is None:
-            # Fetch the clusterings
-            mongo_db = await get_mongo_db()
-            clustering = await mongo_db["private-clusterings"].find_one(
-                {"id": filters.clustering_id}
-            )
-            if clustering:
-                filters.clusters_ids = []
-                filters.clusters_ids.extend(clustering.get("clusters_ids", []))
-
-        if filters.clusters_ids is not None:
-            # Fetch the cluster
-            mongo_db = await get_mongo_db()
-            clusters = (
-                await mongo_db["private-clusters"]
-                .find({"id": {"$in": filters.clusters_ids}})
-                .to_list(length=None)
-            )
-            if clusters:
-                new_sessions_ids = []
-                for cluster in clusters:
-                    new_sessions_ids.extend(cluster.get("sessions_ids", []))
-                current_sessions_ids = additional_sessions_filter.get(
-                    "id", {"$in": []}
-                )["$in"]
-                if current_sessions_ids:
-                    # Do the intersection of the current task ids and the new task ids
-                    new_sessions_ids = list(
-                        set(current_sessions_ids).intersection(new_sessions_ids)
-                    )
-                additional_sessions_filter["id"] = {"$in": new_sessions_ids}
-
-    pipeline: List[Dict[str, object]] = [
-        {
-            "$match": {
-                "project_id": project_id,
-                **additional_sessions_filter,
-            }
-        },
-    ]
-    if get_events or (filters is not None and filters.event_name is not None):
-        collection_name = "sessions_with_events"
-        if filters is not None and filters.event_name is not None:
-            pipeline.extend(
-                [
-                    {
-                        "$match": {
-                            "$and": [
-                                {"events": {"$ne": []}},
-                                {
-                                    "events": {
-                                        "$elemMatch": {
-                                            "event_name": {"$in": filters.event_name}
-                                        }
-                                    }
-                                },
-                            ]
-                        },
-                    },
-                ]
-            )
-
-    if get_tasks or (filters is not None and filters.user_id is not None):
-        pipeline.extend(
-            [
-                {
-                    "$lookup": {
-                        "from": "tasks",
-                        "localField": "id",
-                        "foreignField": "session_id",
-                        "as": "tasks",
-                    }
-                },
-                # If tasks is None, set to empty list
-                {"$addFields": {"tasks": {"$ifNull": ["$tasks", []]}}},
-            ]
-        )
-        if filters is not None and filters.user_id is not None:
-            logger.debug(f"Filtering sessions by user_id: {filters.user_id}")
-            pipeline.extend(
-                [
-                    {
-                        "$match": {
-                            # Filter the sessions to keep the ones where a tasks.metadata.user_id matches the filter
-                            "tasks.metadata.user_id": filters.user_id
-                        }
-                    },
-                ]
-            )
-=======
     query_builder = QueryBuilder(
         project_id=project_id,
         filters=filters,
         fetch_objects="sessions",
     )
     pipeline = await query_builder.build()
->>>>>>> 6c1f03e2
 
     # To avoid the sort to OOM on Serverless MongoDB executor, we restrain the pipeline to the necessary fields...
     if sorting is None:
