--- conflicted
+++ resolved
@@ -12,7 +12,7 @@
 from app.db.models import (
     Event,
     EventDefinition,
-    Job,
+    Recipe,
     Project,
     Session,
     Task,
@@ -22,7 +22,6 @@
 from app.db.mongo import get_mongo_db
 from app.security.authentification import propelauth
 from app.services.mongo.metadata import fetch_user_metadata
-from app.services.mongo.jobs import create_job
 from app.services.slack import slack_notification
 from app.utils import generate_timestamp
 from fastapi import HTTPException
@@ -30,7 +29,7 @@
 from openai import AsyncOpenAI
 from propelauth_fastapi import User
 
-from app.services.mongo.extractor import run_job_on_tasks
+from app.services.mongo.extractor import run_recipe_on_tasks
 
 import phospho
 from phospho.utils import filter_nonjsonable_keys
@@ -54,37 +53,6 @@
     if project_data is None:
         raise HTTPException(status_code=404, detail=f"Project {project_id} not found")
 
-<<<<<<< HEAD
-=======
-    # Handle different names of the same field
-    if "creation_date" in project_data.keys():
-        project_data["created_at"] = project_data["creation_date"]
-
-    if "id" not in project_data.keys():
-        project_data["id"] = project_data["_id"]
-
-    if "org_id" not in project_data.keys():
-        raise HTTPException(
-            status_code=500,
-            detail="Project has no org_id. Please reach out to the Phospho team contact@phospho.app",
-        )
-
-    # If event_name not in project_data.settings.events.values(), add it based on the key
-    if (
-        "settings" in project_data.keys()
-        and "events" in project_data["settings"].keys()
-    ):
-        for event_name, event in project_data["settings"]["events"].items():
-            if "event_name" not in event.keys():
-                project_data["settings"]["events"][event_name]["event_name"] = (
-                    event_name
-                )
-                mongo_db["projects"].update_one(
-                    {"_id": project_data["_id"]},
-                    {"$set": {"settings.events": project_data["settings"]["events"]}},
-                )
-
->>>>>>> e28d95d7
     try:
         project = Project.from_previous(project_data)
         # If the project dict is different from project_data, update the project_data
@@ -137,26 +105,21 @@
     }
 
     if payload:
-        # Check if there is some events in the payload without a job_id
-        if "settings" in payload.keys() and "events" in payload["settings"].keys():
-            for event_name, event in payload["settings"]["events"].items():
-                logger.debug(f"Event: {event}")
-                if "job_id" not in event.keys():
-                    # Create the corresponding jobs based on the project settings
-                    job = await create_job(
-                        org_id=project.org_id,
-                        project_id=project.id,
-                        job_type="event_detection",
-                        parameters=event,
-                    )
-                    # Update the settings with the job_id
-                    payload["settings"]["events"][event_name]["job_id"] = job.id
-
-        logger.debug(f"Update project {project.id} with payload {payload}")
+        updated_project = Project.from_previous(payload)
+        if updated_project.settings.events:
+            for event_name, event in updated_project.settings.events.items():
+                recipe = Recipe(
+                    org_id=project.org_id,
+                    project_id=project.id,
+                    recipe_type="event_detection",
+                    parameters=event.model_dump(),
+                )
+                mongo_db["recipes"].insert_one(recipe.model_dump())
+                updated_project.settings.events[event_name].recipe_id = recipe.id
 
         # Update the database
         update_result = await mongo_db["projects"].update_one(
-            {"id": project.id}, {"$set": payload}
+            {"id": project.id}, {"$set": updated_project.model_dump()}
         )
 
     updated_project = await get_project_by_id(project.id)
@@ -480,7 +443,7 @@
         if sessions_filter.flag is not None:
             additional_sessions_filter["flag"] = sessions_filter.flag
 
-    pipeline = [
+    pipeline: List[Dict[str, object]] = [
         {
             "$match": {
                 "project_id": project_id,
@@ -890,9 +853,35 @@
     return users
 
 
-async def backcompute_jobs(
+async def backcompute_recipe(job_id: str, tasks: List[Task]) -> None:
+    """
+    Run predictions for a job on all the tasks of a project that have not been processed yet.
+    """
+    mongo_db = await get_mongo_db()
+
+    # Get the job using it's id
+    job = await mongo_db["recipes"].find_one({"id": job_id})
+    # Make it a Job object
+    job = Job(**job)
+
+    # For each task, check if a prediction has a job_id and a task_id matching the task
+    tasks_to_process = []
+
+    for task in tasks:
+        # Make a call to the prediction collection in the database
+        prediction = await mongo_db["predictions"].find_one(
+            {"task_id": task.id, "job_id": job.id}
+        )
+        if prediction is None:
+            tasks_to_process.append(task)
+
+    # Send the task to the job pipeline of the extractor
+    await run_recipe_on_tasks(tasks_to_process, job)
+
+
+async def backcompute_recipes(
     project_id: str,
-    job_ids: List[str],
+    recipe_ids: List[str],
     filters: ProjectDataFilters,
     limit: int = 10000,
 ) -> None:
@@ -919,31 +908,5 @@
     )
 
     # For each job, run the job on the tasks
-    for job_id in job_ids:
-        await backcompute_job(job_id, tasks)
-
-
-async def backcompute_job(job_id: str, tasks: List[Task]) -> Job:
-    """
-    Run predictions for a job on all the tasks of a project that have not been processed yet.
-    """
-    mongo_db = await get_mongo_db()
-
-    # Get the job using it's id
-    job = await mongo_db["jobs"].find_one({"id": job_id})
-    # Make it a Job object
-    job = Job(**job)
-
-    # For each task, check if a prediction has a job_id and a task_id matching the task
-    tasks_to_process = []
-
-    for task in tasks:
-        # Make a call to the prediction collection in the database
-        prediction = await mongo_db["predictions"].find_one(
-            {"task_id": task.id, "job_id": job.id}
-        )
-        if prediction is None:
-            tasks_to_process.append(task)
-
-    # Send the task to the job pipeline of the extractor
-    await run_job_on_tasks(tasks_to_process, job)+    for recipe_id in recipe_ids:
+        await backcompute_recipe(recipe_id, tasks)