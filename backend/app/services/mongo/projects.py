--- conflicted
+++ resolved
@@ -3,12 +3,8 @@
 import time
 from typing import Dict, List, Optional, Tuple, Union
 
-<<<<<<< HEAD
 from app.api.platform.models.explore import Sorting
-=======
-from app.api.platform.models.explore import ProjectDataFilters, Sorting
 from app.services.mongo.sessions import compute_session_length
->>>>>>> 8d239f99
 import pandas as pd
 import resend
 from app.api.platform.models import UserMetadata, Pagination
