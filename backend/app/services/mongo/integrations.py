from typing import List

import argilla as rg
import pandas as pd
from app.api.platform.models.integrations import (
    DatasetCreationRequest,
    DatasetSamplingParameters,
    PowerBICredentials,
)
<<<<<<< HEAD
from app.services.mongo.projects import get_project_by_id
from loguru import logger
from app.core import config
from argilla import FeedbackDataset
import argilla as rg
from app.utils import health_check
from typing import List, Literal
import pandas as pd
from app.db.models import Task
from app.db.mongo import get_mongo_db
from app.core import constants
from app.services.mongo.tasks import get_total_nb_of_tasks
from app.services.mongo.explore import fetch_flattened_tasks
from app.api.platform.models import Pagination
from sqlalchemy import create_engine
=======
from app.core import config, constants
from app.db.models import Task
from app.db.mongo import get_mongo_db
from app.services.mongo.projects import get_project_by_id
from app.services.mongo.tasks import get_all_tasks
from app.utils import health_check
from argilla import FeedbackDataset
from loguru import logger

# Language dict
>>>>>>> f44f6bba

# Connect to argila
try:
    rg.init(api_url=config.ARGILLA_URL, api_key=config.ARGILLA_API_KEY)
except Exception as e:
    logger.error(e)


def check_health_argilla() -> None:
    """
    Check if the Argilla server is configured and healthy
    """
    if config.ARGILLA_URL is None:
        logger.error("Argilla URL is not configured.")

    if config.ARGILLA_API_KEY is None:
        logger.error("Argilla API Key is not configured.")

    is_reachable = health_check(f"{config.ARGILLA_URL}/api/_status")

    if is_reachable:
        logger.info(f"Argilla server is reachable at url {config.ARGILLA_URL}")
    else:
        logger.error(f"Argilla server is not reachable at url {config.ARGILLA_URL}")


def get_workspace_datasets(workspace_id: str) -> List[FeedbackDataset]:
    """
    Get the datasets of a workspace
    """
    try:
        datasets = rg.FeedbackDataset.list(workspace=workspace_id)
        return datasets
    except Exception as e:
        logger.error(e)
        return []


def dataset_name_is_valid(dataset_name: str, workspace_id: str) -> bool:
    """
    For now, checks if the name does not already exist in the workspace
    """
    if len(dataset_name) == 0:
        return False

    # Get the dataset names of this workspace
    try:
        dataset_list = rg.FeedbackDataset.list(
            workspace=workspace_id
        )  # This line will raise an exception if the workspace does not exist
        if dataset_name in [dataset.name for dataset in dataset_list]:
            return False

        return True

    except Exception as e:
        logger.warning(e)
        return False


def sample_tasks(
    tasks: List[Task], sampling_params: DatasetSamplingParameters
) -> List[Task]:
    if sampling_params.sampling_type == "naive":
        return tasks

    if sampling_params.sampling_type == "balanced":
        logger.warning("Balanced sampling not implemented yet")
        return tasks

    return tasks


async def generate_dataset_from_project(
    creation_request: DatasetCreationRequest,
) -> FeedbackDataset:
    """
    Extract a dataset from a project and push it to Argilla
    """

    # Load the project configs, so we know the dataset fields and questions
    project = await get_project_by_id(creation_request.project_id)

    logger.debug(f"events: {project.settings.events}")

    logger.debug(project)

    # Get the labels from the project settings
    # By default project.settings.events is {}
    labels = {}

    # Add the no-event label (when no event is detected)
    labels["no-event"] = "No event"

    for key, value in project.settings.events.items():
        # We do not use session level events for now
        if value.detection_engine == "session":
            logger.debug(f"Skipping session event {key} as it is session level")
            continue
        labels[key] = key

    if len(labels.keys()) < 2:
        logger.warning(
            f"Not enough labels found in project settings {project.id} with filters {creation_request.filters} and limit {creation_request.limit}"
        )
        return None

    # Create the dataset
    # Add phospho metadata in the dataset metadata: org_id, project_id, filters, limit,...
    # FeedbackDataset
    argilla_dataset = rg.FeedbackDataset(
        fields=[
            rg.TextField(
                name="user_input", title="User Input", required=True, use_markdown=True
            ),
            rg.TextField(
                name="assistant_output",
                title="Assistant Output",
                required=True,
                use_markdown=True,
            ),
        ],
        questions=[
            rg.RatingQuestion(
                name="sentiment",
                description="What is the sentiment of the message? (1: Very negative, 3: Neutral, 5: Very positive)",
                values=[1, 2, 3, 4, 5],
            ),
            rg.MultiLabelQuestion(
                name="event_detection",
                title="Event detection",
                description="Select all the events that apply",
                labels=labels,
                required=True,
                visible_labels=max(
                    3, len(labels)
                ),  # The min number of labels to display must be equal or greater than 3
            ),
            rg.LabelQuestion(
                name="evaluation",
                title="Evaluation",
                description="Evaluate the quality of the assistant's response",
                labels=["Success", "Failure"],
                required=False,
            ),
            rg.LabelQuestion(
                name="language",
                title="Language",
                description="Select the language of the user input",
                labels=constants.LANGUAGES_FOR_LABELLING,
                required=False,
            ),
            rg.TextQuestion(
                name="comment",
                title="Comment",
                description="Please provide any additional feedback",
                required=False,
            ),
        ],
        metadata_properties=[
            rg.TermsMetadataProperty(
                name="org_id",
                title="Organization ID",
                values=[project.org_id],
            ),
            rg.TermsMetadataProperty(
                name="project_id",
                title="Project ID",
                values=[creation_request.project_id],
            ),
        ],
    )

    # Tasks to dataset records
    # task_id to the dataset record metatada (and other relevant data)
    # For now, naive select
    # Get all the tasks of the project matching the filters and limit
    tasks = await get_all_tasks(
        project_id=creation_request.project_id,
        limit=creation_request.limit,
        filters=creation_request.filters,
    )

    if len(tasks) <= config.MIN_NUMBER_OF_DATASET_SAMPLES:
        logger.warning(
            f"Not enough tasks found for project {creation_request.project_id} and filters {creation_request.filters} and limit {creation_request.limit}"
        )
        return None

    logger.debug(f"Found {len(tasks)} tasks for project {creation_request.project_id}")
    logger.debug(tasks[0].events)

    # Filter the sampling of tasks based on the dataset creation request
    if creation_request.sampling_parameters.sampling_type == "naive":
        sampled_tasks = tasks
    elif creation_request.sampling_parameters.sampling_type == "balanced":
        # Build the pandas dataframe
        df_records = []
        for task in tasks:
            df_record = {
                "user_input": task.input if task.input is not None else "",
                "assistant_output": task.output if task.output is not None else "",
                "task_id": task.id,
            }
            for label in labels:
                df_record[label] = False

            for event in task.events:
                if event.event_definition.detection_scope == "session":
                    continue
                df_record[event.event_definition.event_name] = True

            df_records.append(df_record)

        df = pd.DataFrame(df_records)

        labels_to_balance = list(labels.keys()).copy()

        while len(labels_to_balance) > 0:
            # Get the label with the least number of True values
            label = min(labels_to_balance, key=lambda x: df[x].sum())
            labels_to_balance.remove(label)

            logger.debug(f"Balancing label {label}")

            # Get the number of True values
            n_true = df[label].sum()

            # Get the number of False values
            n_false = len(df) - n_true

            # Get the number of samples to keep
            n_samples = min(n_true, n_false)

            if n_samples <= config.MIN_NUMBER_OF_DATASET_SAMPLES:
                logger.warning(f"Cannot balance label {label} with {n_samples} samples")
                continue

            logger.debug(f"Balancing label {label} with {n_samples} samples")

            # Balance the dataset
            df = pd.concat(
                [
                    df[df[label]].sample(n=n_samples),
                    df[df[label]].sample(n=n_samples),
                ]
            )

        sampled_tasks = [task for task in tasks if task.id in df["task_id"].tolist()]
        logger.info(
            f"Balanced dataset has {len(sampled_tasks)} tasks (compared to {len(tasks)} before balancing"
        )

    else:
        raise ValueError("Unknown sampling type. Must be naive or balanced.")

    # Make them into Argilla records
    records = []
    for task in sampled_tasks:
        record = rg.FeedbackRecord(
            fields={
                "user_input": task.input,
                "assistant_output": task.output,
            },
            metadata={"task_id": task.id},
        )
        records.append(record)

    print(f"loaded {len(records)} records")

    argilla_dataset.add_records(records)

    # Push the dataset to Argilla
    argilla_dataset.push_to_argilla(
        name=creation_request.dataset_name, workspace=creation_request.workspace_id
    )

    logger.info(f"dataset : {argilla_dataset}")

    # TODO: add rules
    return argilla_dataset


async def get_power_bi_credentials(org_id: str) -> PowerBICredentials:
    mongo_db = await get_mongo_db()

    dedicated_db = await mongo_db["integrations"].find_one(
        {"org_id": org_id},
    )
    del dedicated_db["_id"]

    validated_db = PowerBICredentials.model_validate(dedicated_db)

    return validated_db


async def update_power_bi_status(
    org_id: str, project_id: str, status: Literal["started", "failed", "finished"]
) -> PowerBICredentials:
    mongo_db = await get_mongo_db()

    # Credentials have two array fields projects_started and projects_finished
    # We add the project_id to projects_started when the project is started
    # We remove the project_id from projects_started when the project is failed
    # We remove the project_id from projects_started and add it to projects_finished when the project is finished
    if status == "started":
        updated_credentials = await mongo_db["integrations"].find_one_and_update(
            {"org_id": org_id},
            {"$push": {"projects_started": project_id}},
            return_document=True,
        )
    elif status == "failed":
        updated_credentials = await mongo_db["integrations"].find_one_and_update(
            {"org_id": org_id},
            {"$pull": {"projects_started": project_id}},
            return_document=True,
        )
    else:  # status == "finished"
        updated_credentials = await mongo_db["integrations"].find_one_and_update(
            {"org_id": org_id},
            {
                "$pull": {"projects_started": project_id},
                "$push": {"projects_finished": project_id},
            },
            return_document=True,
        )

    return updated_credentials


async def export_project_to_dedicated_postgres(
    project_id: str, credentials: PowerBICredentials, debug: bool = False
) -> Literal["success", "failure"]:
    """
    Export the project to the dedicated Neon Postgres database
    """

    logger.info(
        f"Starting export of project {project_id} to dedicated Postgres {credentials.server}:{credentials.database}"
    )

    # Get the total number of tasks
    total_nb_tasks = await get_total_nb_of_tasks(project_id)

    # Connect to Neon Postgres database, we add asyncpg for ascync support
    connection_string = f"postgresql://{credentials.username}:{credentials.password}@{credentials.server}/{credentials.database}"
    engine = create_engine(connection_string, echo=debug)

    logger.debug(f"Connected to Postgres {credentials.server}:{credentials.database}")

    # We batch to avoid memory issues
    batch_size = 128
    nb_batches = total_nb_tasks // batch_size

    for i in range(nb_batches + 1):
        logger.debug(f"Exporting batch {i} of {nb_batches}")

        flattened_tasks = await fetch_flattened_tasks(
            project_id=project_id,
            limit=batch_size,
            with_events=True,
            with_sessions=True,
            pagination=Pagination(page=i, per_page=batch_size),
        )

        # Convert the list of FlattenedTask to a pandas dataframe
        tasks_df = pd.DataFrame(flattened_tasks)

        # row_fields is a tuple with (field_name, field)
        # We want to extract the field_name and keep the field_value
        row_fields = tasks_df.loc[0].to_dict()

        # We drop task_metadata for now because of the complexity of the dict format
        # Would require to add columns recursively as it can be a dict of dict of dict...
        columns_to_drop = []
        for i, field in row_fields.items():
            if "task_metadata" in field:
                # We drop the metadata field for now
                columns_to_drop.append(i)
            else:
                # We extract the field_name from the tuple and keep the value: (field_name, field_value)
                tasks_df[i] = tasks_df[i].apply(lambda x: x[1])

                # We rename the column with the field_name
                tasks_df.rename(columns={i: field[0]}, inplace=True)

        tasks_df.drop(columns=columns_to_drop, inplace=True)

        # Upload dataframe to Postgres
        # There should be no need to sleep in between batches, as this connector is synchronous
        pd.DataFrame.to_sql(tasks_df, "tasks", engine, if_exists="append", index=True)
        logger.debug(f"Uploaded batch {i} to Postgres")

    logger.info("Export finished")
    return "success"


"""
The function below is a work in progress to convert a Pydantic model to a SQLModel
Could be usefull later
"""

# def pydantic_to_sqlmodel(pydantic_model: BaseModel) -> Type[SQLModel]:
#     class_name = pydantic_model.__name__
#     columns = {}

#     for field_name, field in pydantic_model.model_fields.items():
#         field_type = field.annotation

#         string_field_type = str(field_type)

#         nullable = "Optional" in string_field_type

#         if "dict" in string_field_type or "Literal" in string_field_type:
#             continue

#         if field_name == "task_id":
#             columns[field_name] = (str, Field(primary_key=True))
#         else:
#             if "str" in string_field_type:
#                 columns[field_name] = (
#                     Optional[str] if nullable else str,
#                     Field(default=None, nullable=nullable),
#                 )
#             elif "int" in string_field_type:
#                 columns[field_name] = (
#                     Optional[int] if nullable else int,
#                     Field(default=None, nullable=nullable),
#                 )
#             elif "float" in string_field_type:
#                 columns[field_name] = (
#                     Optional[float] if nullable else float,
#                     Field(default=None, nullable=nullable),
#                 )
#             elif "bool" in string_field_type:
#                 columns[field_name] = (
#                     Optional[bool] if nullable else bool,
#                     Field(default=None, nullable=nullable),
#                 )
#             else:
#                 logger.warning(
#                     f"Field {field_name} has unknown type {string_field_type}"
#                 )
#         logger.debug(
#             f"Added column {field_name} with type {string_field_type}, nullable {nullable}"
#         )

#     logger.debug(f"Creating SQLModel {class_name} with columns {columns}")
#     dynamic_class = create_model(
#         class_name,
#         __base__=SQLModel,
#         __cls_kwargs__={"table": True, "extend_existing": True},
#         **columns,
#     )
#     logger.debug(f"Created SQLModel {dynamic_class}")
#     return dynamic_class<|MERGE_RESOLUTION|>--- conflicted
+++ resolved
@@ -1,5 +1,3 @@
-from typing import List
-
 import argilla as rg
 import pandas as pd
 from app.api.platform.models.integrations import (
@@ -7,15 +5,12 @@
     DatasetSamplingParameters,
     PowerBICredentials,
 )
-<<<<<<< HEAD
 from app.services.mongo.projects import get_project_by_id
 from loguru import logger
 from app.core import config
 from argilla import FeedbackDataset
-import argilla as rg
 from app.utils import health_check
 from typing import List, Literal
-import pandas as pd
 from app.db.models import Task
 from app.db.mongo import get_mongo_db
 from app.core import constants
@@ -23,18 +18,7 @@
 from app.services.mongo.explore import fetch_flattened_tasks
 from app.api.platform.models import Pagination
 from sqlalchemy import create_engine
-=======
-from app.core import config, constants
-from app.db.models import Task
-from app.db.mongo import get_mongo_db
-from app.services.mongo.projects import get_project_by_id
 from app.services.mongo.tasks import get_all_tasks
-from app.utils import health_check
-from argilla import FeedbackDataset
-from loguru import logger
-
-# Language dict
->>>>>>> f44f6bba
 
 # Connect to argila
 try:
