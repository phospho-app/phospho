--- conflicted
+++ resolved
@@ -180,11 +180,8 @@
     projects,
     sessions,
     tasks,
-<<<<<<< HEAD
     recipes,
-=======
     onboarding,
->>>>>>> ddbdebf3
 )
 
 api_platform = FastAPI()
@@ -197,11 +194,8 @@
 api_platform.include_router(events.router)
 api_platform.include_router(explore.router)
 api_platform.include_router(metadata.router)
-<<<<<<< HEAD
 api_platform.include_router(recipes.router)
-=======
 api_platform.include_router(onboarding.router)
->>>>>>> ddbdebf3
 
 app.mount("/api", api_platform)
 
