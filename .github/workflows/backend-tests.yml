--- conflicted
+++ resolved
@@ -72,17 +72,11 @@
           ANYSCALE_API_KEY: ${{ secrets.ANYSCALE_API_KEY }}
           PHOSPHO_AI_HUB_URL: ${{ vars.PHOSPHO_AI_HUB_URL }}
           PHOSPHO_AI_HUB_API_KEY: ${{ secrets.PHOSPHO_AI_HUB_API_KEY }}
-<<<<<<< HEAD
-          TEMPORAL_HOST_URL: ${{ vars.TEMPORAL_HOST_URL }}
-          TEMPORAL_NAMESPACE: ${{ vars.TEMPORAL_NAMESPACE }}
-          TEMPORAL_MTLS_TLS_CERT_BASE64: ${{ secrets.TEMPORAL_MTLS_TLS_CERT_BASE64 }}
-          TEMPORAL_MTLS_TLS_KEY_BASE64: ${{ secrets.TEMPORAL_MTLS_TLS_KEY_BASE64 }}
+          TEMPORAL_HOST_URL: "http://localhost:7233"
+          TEMPORAL_NAMESPACE: "default"
           AZURE_OPENAI_KEY: ${{ secrets.AZURE_OPENAI_KEY }}
           AZURE_OPENAI_ENDPOINT: ${{ secrets.AZURE_OPENAI_ENDPOINT }}
-=======
-          TEMPORAL_HOST_URL: "http://localhost:7233"
-          TEMPORAL_NAMESPACE: "default"
->>>>>>> 39f561f3
+
         # Specify here the tests you want to run after the -k flag
         run: |
           cd backend
