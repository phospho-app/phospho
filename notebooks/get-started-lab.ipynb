--- conflicted
+++ resolved
@@ -1,275 +1,229 @@
 {
- "cells": [
-  {
-   "cell_type": "code",
-   "execution_count": 1,
-<<<<<<< HEAD
-   "metadata": {},
-   "outputs": [
-    {
-     "name": "stdout",
-     "output_type": "stream",
-     "text": [
-      "Requirement already satisfied: python-dotenv in /Users/plb/Documents/phospho/code/clients/phospho/.venv/lib/python3.9/site-packages (1.0.1)\n"
-     ]
+  "cells": [
+    {
+      "cell_type": "code",
+      "execution_count": 1,
+      "metadata": {},
+      "outputs": [
+        {
+          "data": {
+            "text/plain": [
+              "True"
+            ]
+          },
+          "execution_count": 1,
+          "metadata": {},
+          "output_type": "execute_result"
+        }
+      ],
+      "source": [
+        "from dotenv import load_dotenv\n",
+        "\n",
+        "# Load environment variables\n",
+        "load_dotenv()"
+      ]
+    },
+    {
+      "cell_type": "code",
+      "execution_count": 10,
+      "metadata": {},
+      "outputs": [],
+      "source": [
+        "from phospho import lab\n",
+        "\n",
+        "\n",
+        "# Create a workload\n",
+        "workload = lab.Workload()\n",
+        "workload.add_job(\n",
+        "    lab.Job(\n",
+        "        job_name=\"event_detection\",\n",
+        "        job_id=\"talking_about_product\",\n",
+        "        params={\n",
+        "            \"event_name\": \"User talks about a product\",\n",
+        "            \"event_description\": \"User mentions a product in a message\",\n",
+        "        }\n",
+        "    )\n",
+        ")\n",
+        "workload.add_job(\n",
+        "    lab.Job(\n",
+        "        job_name=\"event_detection\",\n",
+        "        job_id=\"doesnt_know\",\n",
+        "        params={\n",
+        "            \"event_name\": \"Assistant doesn't know\",\n",
+        "            \"event_description\": \"The assistant says that it doesn't know or can't help the user\",\n",
+        "        }\n",
+        "    )\n",
+        ")"
+      ]
+    },
+    {
+      "cell_type": "code",
+      "execution_count": 17,
+      "metadata": {},
+      "outputs": [
+        {
+          "data": {
+            "text/plain": [
+              "{'current': {'talking_about_product': JobResult(created_at=1708990354, job_id='event_detection', result_type=<ResultType.bool: 'bool'>, value=True, logs=['\\nYou are classifying an interaction between an end user and an assistant. The assistant is a chatbot that can perform tasks for the end user and answer his questions. \\nThe assistant might make some mistakes or not be useful.\\nThe event you are looking for is: User mentions a product in a message\\nThe name of the event is: User talks about a product\\n\\nHere is the transcript of the interaction:\\n[START INTERACTION]\\nUser: How to buy the Michelin tires on the website?\\nAssistant: You just need to click on the checkout button.\\n[END INTERACTION]\\n\\nYou have to say if the event is present in the transcript or not. Respond with only one word, True or False.\\n    ', 'True'], metadata={'api_call_time': 0.939781904220581, 'evaluation_source': 'phospho-4'}),\n",
+              "  'doesnt_know': JobResult(created_at=1708990354, job_id='event_detection', result_type=<ResultType.bool: 'bool'>, value=False, logs=[\"\\nYou are classifying an interaction between an end user and an assistant. The assistant is a chatbot that can perform tasks for the end user and answer his questions. \\nThe assistant might make some mistakes or not be useful.\\nThe event you are looking for is: The assistant says that it doesn't know or can't help the user\\nThe name of the event is: Assistant doesn't know\\n\\nHere is the transcript of the interaction:\\n[START INTERACTION]\\nUser: How to buy the Michelin tires on the website?\\nAssistant: You just need to click on the checkout button.\\n[END INTERACTION]\\n\\nYou have to say if the event is present in the transcript or not. Respond with only one word, True or False.\\n    \", 'False'], metadata={'api_call_time': 0.7586030960083008, 'evaluation_source': 'phospho-4'})}}"
+            ]
+          },
+          "execution_count": 17,
+          "metadata": {},
+          "output_type": "execute_result"
+        }
+      ],
+      "source": [
+        "messages = [\n",
+        "    lab.Message(\n",
+        "        id=\"current\",\n",
+        "        # content=\"I don't know what you are talking about.\",\n",
+        "        role=\"Assistant\",\n",
+        "        content=\"You just need to click on the checkout button.\",\n",
+        "\n",
+        "        previous_messages=[\n",
+        "            lab.Message(\n",
+        "                id=\"previous\",\n",
+        "                role=\"User\",\n",
+        "                content=\"How to buy the Michelin tires on the website?\",\n",
+        "            ),\n",
+        "        ]\n",
+        "    ),\n",
+        "]\n",
+        "workload.run(messages=messages, executor_type=\"sequential\")"
+      ]
+    },
+    {
+      "cell_type": "code",
+      "execution_count": 18,
+      "metadata": {},
+      "outputs": [
+        {
+          "data": {
+            "text/plain": [
+              "True"
+            ]
+          },
+          "execution_count": 18,
+          "metadata": {},
+          "output_type": "execute_result"
+        }
+      ],
+      "source": [
+        "# If the event was detected\n",
+        "workload.results[\"current\"][\"talking_about_product\"].value"
+      ]
+    },
+    {
+      "cell_type": "code",
+      "execution_count": 19,
+      "metadata": {},
+      "outputs": [
+        {
+          "data": {
+            "text/plain": [
+              "False"
+            ]
+          },
+          "execution_count": 19,
+          "metadata": {},
+          "output_type": "execute_result"
+        }
+      ],
+      "source": [
+        "workload.results[\"current\"][\"doesnt_know\"].value\n"
+      ]
+    },
+    {
+      "cell_type": "code",
+      "execution_count": 21,
+      "metadata": {},
+      "outputs": [
+        {
+          "data": {
+            "text/plain": [
+              "'\\nworkload.add_job(\\n    lab.Job(\\n        job_id=\\'custom-job\\',\\n        job_function=lambda message: lab.JobResult(\\n            job_name=\"custom-job\",\\n            value=\"all good\",\\n            result_type=\"success\",\\n        )\\n    )\\n)\\n'"
+            ]
+          },
+          "execution_count": 4,
+          "metadata": {},
+          "output_type": "execute_result"
+        }
+      ],
+      "source": [
+        "# Adds an additional custom job \n",
+        "# WARNING: this does not work anymore\n",
+        "\n",
+        "from phospho.lab.job_library import prompt_to_bool\n",
+        "\n",
+        "workload.add_job(\n",
+        "    lab.Job(\n",
+        "        job_id='custom-job',\n",
+        "        job_function=prompt_to_bool\n",
+        "    )\n",
+        ")"
+      ]
+    },
+    {
+      "cell_type": "code",
+      "execution_count": 5,
+      "metadata": {},
+      "outputs": [
+        {
+          "ename": "AttributeError",
+          "evalue": "'EmptyConfig' object has no attribute 'model'",
+          "output_type": "error",
+          "traceback": [
+            "\u001b[0;31m---------------------------------------------------------------------------\u001b[0m",
+            "\u001b[0;31mAttributeError\u001b[0m                            Traceback (most recent call last)",
+            "Cell \u001b[0;32mIn[5], line 9\u001b[0m\n\u001b[1;32m      1\u001b[0m messages \u001b[38;5;241m=\u001b[39m [\n\u001b[1;32m      2\u001b[0m     lab\u001b[38;5;241m.\u001b[39mMessage(\n\u001b[1;32m      3\u001b[0m         content\u001b[38;5;241m=\u001b[39m\u001b[38;5;124m\"\u001b[39m\u001b[38;5;124mHey there!\u001b[39m\u001b[38;5;124m\"\u001b[39m,\n\u001b[0;32m   (...)\u001b[0m\n\u001b[1;32m      7\u001b[0m     ),\n\u001b[1;32m      8\u001b[0m ]\n\u001b[0;32m----> 9\u001b[0m \u001b[43mworkload\u001b[49m\u001b[38;5;241;43m.\u001b[39;49m\u001b[43mrun\u001b[49m\u001b[43m(\u001b[49m\u001b[43mmessages\u001b[49m\u001b[38;5;241;43m=\u001b[39;49m\u001b[43mmessages\u001b[49m\u001b[43m,\u001b[49m\u001b[43m \u001b[49m\u001b[43mexecutor_type\u001b[49m\u001b[38;5;241;43m=\u001b[39;49m\u001b[38;5;124;43m\"\u001b[39;49m\u001b[38;5;124;43msequential\u001b[39;49m\u001b[38;5;124;43m\"\u001b[39;49m\u001b[43m)\u001b[49m\n",
+            "File \u001b[0;32m~/Documents/phospho/code/clients/phospho/.venv/lib/python3.9/site-packages/phospho/lab/lab.py:154\u001b[0m, in \u001b[0;36mWorkload.run\u001b[0;34m(self, messages, executor_type)\u001b[0m\n\u001b[1;32m    152\u001b[0m \u001b[38;5;28;01melif\u001b[39;00m executor_type \u001b[38;5;241m==\u001b[39m \u001b[38;5;124m\"\u001b[39m\u001b[38;5;124msequential\u001b[39m\u001b[38;5;124m\"\u001b[39m:\n\u001b[1;32m    153\u001b[0m     \u001b[38;5;28;01mfor\u001b[39;00m one_message \u001b[38;5;129;01min\u001b[39;00m messages:\n\u001b[0;32m--> 154\u001b[0m         \u001b[43mjob\u001b[49m\u001b[38;5;241;43m.\u001b[39;49m\u001b[43mrun\u001b[49m\u001b[43m(\u001b[49m\u001b[43mone_message\u001b[49m\u001b[43m)\u001b[49m\n\u001b[1;32m    155\u001b[0m \u001b[38;5;28;01melse\u001b[39;00m:\n\u001b[1;32m    156\u001b[0m     \u001b[38;5;28;01mraise\u001b[39;00m \u001b[38;5;167;01mNotImplementedError\u001b[39;00m(\n\u001b[1;32m    157\u001b[0m         \u001b[38;5;124mf\u001b[39m\u001b[38;5;124m\"\u001b[39m\u001b[38;5;124mExecutor type \u001b[39m\u001b[38;5;132;01m{\u001b[39;00mexecutor_type\u001b[38;5;132;01m}\u001b[39;00m\u001b[38;5;124m is not implemented\u001b[39m\u001b[38;5;124m\"\u001b[39m\n\u001b[1;32m    158\u001b[0m     )\n",
+            "File \u001b[0;32m~/Documents/phospho/code/clients/phospho/.venv/lib/python3.9/site-packages/phospho/lab/lab.py:73\u001b[0m, in \u001b[0;36mJob.run\u001b[0;34m(self, message)\u001b[0m\n\u001b[1;32m     67\u001b[0m \u001b[38;5;250m\u001b[39m\u001b[38;5;124;03m\"\"\"\u001b[39;00m\n\u001b[1;32m     68\u001b[0m \u001b[38;5;124;03mRun the job on the message.\u001b[39;00m\n\u001b[1;32m     69\u001b[0m \u001b[38;5;124;03m\"\"\"\u001b[39;00m\n\u001b[1;32m     70\u001b[0m \u001b[38;5;66;03m# TODO: Infer for each message its context (if any)\u001b[39;00m\n\u001b[1;32m     71\u001b[0m \u001b[38;5;66;03m# The context is the previous messages of the session\u001b[39;00m\n\u001b[0;32m---> 73\u001b[0m result \u001b[38;5;241m=\u001b[39m \u001b[38;5;28;43mself\u001b[39;49m\u001b[38;5;241;43m.\u001b[39;49m\u001b[43mjob_function\u001b[49m\u001b[43m(\u001b[49m\n\u001b[1;32m     74\u001b[0m \u001b[43m    \u001b[49m\u001b[43mmessage\u001b[49m\u001b[43m,\u001b[49m\n\u001b[1;32m     75\u001b[0m \u001b[43m    \u001b[49m\u001b[38;5;241;43m*\u001b[39;49m\u001b[38;5;241;43m*\u001b[39;49m\u001b[38;5;28;43mself\u001b[39;49m\u001b[38;5;241;43m.\u001b[39;49m\u001b[43mparams\u001b[49m\u001b[43m,\u001b[49m\n\u001b[1;32m     76\u001b[0m \u001b[43m    \u001b[49m\u001b[43mjob_config\u001b[49m\u001b[38;5;241;43m=\u001b[39;49m\u001b[38;5;28;43mself\u001b[39;49m\u001b[38;5;241;43m.\u001b[39;49m\u001b[43mjob_config\u001b[49m\u001b[43m,\u001b[49m\n\u001b[1;32m     77\u001b[0m \u001b[43m\u001b[49m\u001b[43m)\u001b[49m\n\u001b[1;32m     78\u001b[0m \u001b[38;5;28mself\u001b[39m\u001b[38;5;241m.\u001b[39mjob_results[message\u001b[38;5;241m.\u001b[39mid] \u001b[38;5;241m=\u001b[39m result\n\u001b[1;32m     79\u001b[0m \u001b[38;5;28;01mreturn\u001b[39;00m result\n",
+            "File \u001b[0;32m~/Documents/phospho/code/clients/phospho/.venv/lib/python3.9/site-packages/phospho/lab/job_library.py:36\u001b[0m, in \u001b[0;36mprompt_to_bool\u001b[0;34m(message, prompt, message_context, format_kwargs, model, job_config)\u001b[0m\n\u001b[1;32m     28\u001b[0m     format_kwargs \u001b[38;5;241m=\u001b[39m {}\n\u001b[1;32m     30\u001b[0m formated_prompt \u001b[38;5;241m=\u001b[39m prompt\u001b[38;5;241m.\u001b[39mformat(\n\u001b[1;32m     31\u001b[0m     message_content\u001b[38;5;241m=\u001b[39mmessage\u001b[38;5;241m.\u001b[39mcontent,\n\u001b[1;32m     32\u001b[0m     message_context\u001b[38;5;241m=\u001b[39mmessage_context,\n\u001b[1;32m     33\u001b[0m     \u001b[38;5;241m*\u001b[39m\u001b[38;5;241m*\u001b[39mformat_kwargs,\n\u001b[1;32m     34\u001b[0m )\n\u001b[1;32m     35\u001b[0m response \u001b[38;5;241m=\u001b[39m openai_client\u001b[38;5;241m.\u001b[39mchat\u001b[38;5;241m.\u001b[39mcompletions\u001b[38;5;241m.\u001b[39mcreate(\n\u001b[0;32m---> 36\u001b[0m     model\u001b[38;5;241m=\u001b[39m\u001b[43mjob_config\u001b[49m\u001b[38;5;241;43m.\u001b[39;49m\u001b[43mmodel\u001b[49m,\n\u001b[1;32m     37\u001b[0m     messages\u001b[38;5;241m=\u001b[39m[\n\u001b[1;32m     38\u001b[0m         {\u001b[38;5;124m\"\u001b[39m\u001b[38;5;124mrole\u001b[39m\u001b[38;5;124m\"\u001b[39m: \u001b[38;5;124m\"\u001b[39m\u001b[38;5;124msystem\u001b[39m\u001b[38;5;124m\"\u001b[39m, \u001b[38;5;124m\"\u001b[39m\u001b[38;5;124mcontent\u001b[39m\u001b[38;5;124m\"\u001b[39m: \u001b[38;5;124m\"\u001b[39m\u001b[38;5;124mYou are a helpful assistant.\u001b[39m\u001b[38;5;124m\"\u001b[39m},\n\u001b[1;32m     39\u001b[0m         {\n\u001b[1;32m     40\u001b[0m             \u001b[38;5;124m\"\u001b[39m\u001b[38;5;124mrole\u001b[39m\u001b[38;5;124m\"\u001b[39m: \u001b[38;5;124m\"\u001b[39m\u001b[38;5;124muser\u001b[39m\u001b[38;5;124m\"\u001b[39m,\n\u001b[1;32m     41\u001b[0m             \u001b[38;5;124m\"\u001b[39m\u001b[38;5;124mcontent\u001b[39m\u001b[38;5;124m\"\u001b[39m: formated_prompt,\n\u001b[1;32m     42\u001b[0m         },\n\u001b[1;32m     43\u001b[0m     ],\n\u001b[1;32m     44\u001b[0m     max_tokens\u001b[38;5;241m=\u001b[39m\u001b[38;5;241m1\u001b[39m,\n\u001b[1;32m     45\u001b[0m     temperature\u001b[38;5;241m=\u001b[39m\u001b[38;5;241m0\u001b[39m,\n\u001b[1;32m     46\u001b[0m )\n\u001b[1;32m     48\u001b[0m \u001b[38;5;66;03m# Cast the response to a bool\u001b[39;00m\n\u001b[1;32m     49\u001b[0m \u001b[38;5;28;01mif\u001b[39;00m response\u001b[38;5;241m.\u001b[39mchoices[\u001b[38;5;241m0\u001b[39m]\u001b[38;5;241m.\u001b[39mmessage\u001b[38;5;241m.\u001b[39mcontent \u001b[38;5;129;01mis\u001b[39;00m \u001b[38;5;28;01mNone\u001b[39;00m:\n",
+            "File \u001b[0;32m~/Documents/phospho/code/clients/phospho/.venv/lib/python3.9/site-packages/pydantic/main.py:767\u001b[0m, in \u001b[0;36mBaseModel.__getattr__\u001b[0;34m(self, item)\u001b[0m\n\u001b[1;32m    764\u001b[0m     \u001b[38;5;28;01mreturn\u001b[39;00m \u001b[38;5;28msuper\u001b[39m()\u001b[38;5;241m.\u001b[39m\u001b[38;5;21m__getattribute__\u001b[39m(item)  \u001b[38;5;66;03m# Raises AttributeError if appropriate\u001b[39;00m\n\u001b[1;32m    765\u001b[0m \u001b[38;5;28;01melse\u001b[39;00m:\n\u001b[1;32m    766\u001b[0m     \u001b[38;5;66;03m# this is the current error\u001b[39;00m\n\u001b[0;32m--> 767\u001b[0m     \u001b[38;5;28;01mraise\u001b[39;00m \u001b[38;5;167;01mAttributeError\u001b[39;00m(\u001b[38;5;124mf\u001b[39m\u001b[38;5;124m'\u001b[39m\u001b[38;5;132;01m{\u001b[39;00m\u001b[38;5;28mtype\u001b[39m(\u001b[38;5;28mself\u001b[39m)\u001b[38;5;241m.\u001b[39m\u001b[38;5;18m__name__\u001b[39m\u001b[38;5;132;01m!r}\u001b[39;00m\u001b[38;5;124m object has no attribute \u001b[39m\u001b[38;5;132;01m{\u001b[39;00mitem\u001b[38;5;132;01m!r}\u001b[39;00m\u001b[38;5;124m'\u001b[39m)\n",
+            "\u001b[0;31mAttributeError\u001b[0m: 'EmptyConfig' object has no attribute 'model'"
+          ]
+        }
+      ],
+      "source": [
+        "messages = [\n",
+        "    lab.Message(\n",
+        "        content=\"Hey there!\",\n",
+        "    ),\n",
+        "    lab.Message(\n",
+        "        content=\"How are you?\",\n",
+        "    ),\n",
+        "]\n",
+        "workload.run(messages=messages, executor_type=\"sequential\")"
+      ]
+    },
+    {
+      "cell_type": "code",
+      "execution_count": null,
+      "metadata": {},
+      "outputs": [],
+      "source": []
     }
-   ],
-   "source": [
-    "!pip install python-dotenv"
-   ]
+  ],
+  "metadata": {
+    "kernelspec": {
+      "display_name": "phospho-env",
+      "language": "python",
+      "name": "python3"
+    },
+    "language_info": {
+      "codemirror_mode": {
+        "name": "ipython",
+        "version": 3
+      },
+      "file_extension": ".py",
+      "mimetype": "text/x-python",
+      "name": "python",
+      "nbconvert_exporter": "python",
+      "pygments_lexer": "ipython3",
+      "version": "3.9.6"
+    }
   },
-  {
-   "cell_type": "code",
-   "execution_count": 2,
-=======
->>>>>>> 0d010ecf
-   "metadata": {},
-   "outputs": [
-    {
-     "data": {
-      "text/plain": [
-       "True"
-      ]
-     },
-<<<<<<< HEAD
-     "execution_count": 2,
-=======
-     "execution_count": 1,
->>>>>>> 0d010ecf
-     "metadata": {},
-     "output_type": "execute_result"
-    }
-   ],
-   "source": [
-    "from dotenv import load_dotenv\n",
-    "\n",
-    "# Load environment variables\n",
-    "load_dotenv()"
-   ]
-  },
-  {
-   "cell_type": "code",
-<<<<<<< HEAD
-   "execution_count": 3,
-=======
-   "execution_count": 10,
-   "metadata": {},
-   "outputs": [],
-   "source": [
-    "from phospho import lab\n",
-    "\n",
-    "\n",
-    "# Create a workload\n",
-    "workload = lab.Workload()\n",
-    "workload.add_job(\n",
-    "    lab.Job(\n",
-    "        job_name=\"event_detection\",\n",
-    "        job_id=\"talking_about_product\",\n",
-    "        params={\n",
-    "            \"event_name\": \"User talks about a product\",\n",
-    "            \"event_description\": \"User mentions a product in a message\",\n",
-    "        }\n",
-    "    )\n",
-    ")\n",
-    "workload.add_job(\n",
-    "    lab.Job(\n",
-    "        job_name=\"event_detection\",\n",
-    "        job_id=\"doesnt_know\",\n",
-    "        params={\n",
-    "            \"event_name\": \"Assistant doesn't know\",\n",
-    "            \"event_description\": \"The assistant says that it doesn't know or can't help the user\",\n",
-    "        }\n",
-    "    )\n",
-    ")"
-   ]
-  },
-  {
-   "cell_type": "code",
-   "execution_count": 17,
->>>>>>> 0d010ecf
-   "metadata": {},
-   "outputs": [
-    {
-     "name": "stderr",
-     "output_type": "stream",
-     "text": [
-      "/Users/plb/Documents/phospho/code/clients/phospho/.venv/lib/python3.9/site-packages/urllib3/__init__.py:35: NotOpenSSLWarning: urllib3 v2 only supports OpenSSL 1.1.1+, currently the 'ssl' module is compiled with 'LibreSSL 2.8.3'. See: https://github.com/urllib3/urllib3/issues/3020\n",
-      "  warnings.warn(\n",
-      "No job_config provided. Running with empty config\n",
-      "No job_config provided. Running with empty config\n"
-     ]
-    },
-    {
-     "data": {
-      "text/plain": [
-       "{'current': {'talking_about_product': JobResult(created_at=1708990354, job_id='event_detection', result_type=<ResultType.bool: 'bool'>, value=True, logs=['\\nYou are classifying an interaction between an end user and an assistant. The assistant is a chatbot that can perform tasks for the end user and answer his questions. \\nThe assistant might make some mistakes or not be useful.\\nThe event you are looking for is: User mentions a product in a message\\nThe name of the event is: User talks about a product\\n\\nHere is the transcript of the interaction:\\n[START INTERACTION]\\nUser: How to buy the Michelin tires on the website?\\nAssistant: You just need to click on the checkout button.\\n[END INTERACTION]\\n\\nYou have to say if the event is present in the transcript or not. Respond with only one word, True or False.\\n    ', 'True'], metadata={'api_call_time': 0.939781904220581, 'evaluation_source': 'phospho-4'}),\n",
-       "  'doesnt_know': JobResult(created_at=1708990354, job_id='event_detection', result_type=<ResultType.bool: 'bool'>, value=False, logs=[\"\\nYou are classifying an interaction between an end user and an assistant. The assistant is a chatbot that can perform tasks for the end user and answer his questions. \\nThe assistant might make some mistakes or not be useful.\\nThe event you are looking for is: The assistant says that it doesn't know or can't help the user\\nThe name of the event is: Assistant doesn't know\\n\\nHere is the transcript of the interaction:\\n[START INTERACTION]\\nUser: How to buy the Michelin tires on the website?\\nAssistant: You just need to click on the checkout button.\\n[END INTERACTION]\\n\\nYou have to say if the event is present in the transcript or not. Respond with only one word, True or False.\\n    \", 'False'], metadata={'api_call_time': 0.7586030960083008, 'evaluation_source': 'phospho-4'})}}"
-      ]
-     },
-<<<<<<< HEAD
-     "execution_count": 3,
-=======
-     "execution_count": 17,
->>>>>>> 0d010ecf
-     "metadata": {},
-     "output_type": "execute_result"
-    }
-   ],
-   "source": [
-    "messages = [\n",
-    "    lab.Message(\n",
-    "        id=\"current\",\n",
-    "        # content=\"I don't know what you are talking about.\",\n",
-    "        role=\"Assistant\",\n",
-    "        content=\"You just need to click on the checkout button.\",\n",
-    "\n",
-    "        previous_messages=[\n",
-    "            lab.Message(\n",
-    "                id=\"previous\",\n",
-    "                role=\"User\",\n",
-    "                content=\"How to buy the Michelin tires on the website?\",\n",
-    "            ),\n",
-    "        ]\n",
-    "    ),\n",
-    "]\n",
-    "workload.run(messages=messages, executor_type=\"sequential\")"
-   ]
-  },
-  {
-   "cell_type": "code",
-   "execution_count": 18,
-   "metadata": {},
-   "outputs": [
-    {
-     "data": {
-      "text/plain": [
-       "True"
-      ]
-     },
-     "execution_count": 18,
-     "metadata": {},
-     "output_type": "execute_result"
-    }
-   ],
-   "source": [
-    "# If the event was detected\n",
-    "workload.results[\"current\"][\"talking_about_product\"].value"
-   ]
-  },
-  {
-   "cell_type": "code",
-   "execution_count": 19,
-   "metadata": {},
-   "outputs": [
-    {
-     "data": {
-      "text/plain": [
-       "False"
-      ]
-     },
-     "execution_count": 19,
-     "metadata": {},
-     "output_type": "execute_result"
-    }
-   ],
-   "source": [
-    "workload.results[\"current\"][\"doesnt_know\"].value\n"
-   ]
-  },
-  {
-   "cell_type": "code",
-<<<<<<< HEAD
-   "execution_count": 4,
-=======
-   "execution_count": 21,
->>>>>>> 0d010ecf
-   "metadata": {},
-   "outputs": [
-    {
-     "data": {
-      "text/plain": [
-       "'\\nworkload.add_job(\\n    lab.Job(\\n        job_id=\\'custom-job\\',\\n        job_function=lambda message: lab.JobResult(\\n            job_name=\"custom-job\",\\n            value=\"all good\",\\n            result_type=\"success\",\\n        )\\n    )\\n)\\n'"
-      ]
-     },
-     "execution_count": 4,
-     "metadata": {},
-     "output_type": "execute_result"
-    }
-   ],
-   "source": [
-    "# Adds an additional custom job \n",
-    "# WARNING: this does not work anymore\n",
-    "\n",
-    "from phospho.lab.job_library import prompt_to_bool\n",
-    "\n",
-    "workload.add_job(\n",
-    "    lab.Job(\n",
-    "        job_id='custom-job',\n",
-    "        job_function=prompt_to_bool\n",
-    "    )\n",
-    ")"
-   ]
-  },
-  {
-   "cell_type": "code",
-   "execution_count": 5,
-   "metadata": {},
-   "outputs": [
-    {
-     "ename": "AttributeError",
-     "evalue": "'EmptyConfig' object has no attribute 'model'",
-     "output_type": "error",
-     "traceback": [
-      "\u001b[0;31m---------------------------------------------------------------------------\u001b[0m",
-      "\u001b[0;31mAttributeError\u001b[0m                            Traceback (most recent call last)",
-      "Cell \u001b[0;32mIn[5], line 9\u001b[0m\n\u001b[1;32m      1\u001b[0m messages \u001b[38;5;241m=\u001b[39m [\n\u001b[1;32m      2\u001b[0m     lab\u001b[38;5;241m.\u001b[39mMessage(\n\u001b[1;32m      3\u001b[0m         content\u001b[38;5;241m=\u001b[39m\u001b[38;5;124m\"\u001b[39m\u001b[38;5;124mHey there!\u001b[39m\u001b[38;5;124m\"\u001b[39m,\n\u001b[0;32m   (...)\u001b[0m\n\u001b[1;32m      7\u001b[0m     ),\n\u001b[1;32m      8\u001b[0m ]\n\u001b[0;32m----> 9\u001b[0m \u001b[43mworkload\u001b[49m\u001b[38;5;241;43m.\u001b[39;49m\u001b[43mrun\u001b[49m\u001b[43m(\u001b[49m\u001b[43mmessages\u001b[49m\u001b[38;5;241;43m=\u001b[39;49m\u001b[43mmessages\u001b[49m\u001b[43m,\u001b[49m\u001b[43m \u001b[49m\u001b[43mexecutor_type\u001b[49m\u001b[38;5;241;43m=\u001b[39;49m\u001b[38;5;124;43m\"\u001b[39;49m\u001b[38;5;124;43msequential\u001b[39;49m\u001b[38;5;124;43m\"\u001b[39;49m\u001b[43m)\u001b[49m\n",
-      "File \u001b[0;32m~/Documents/phospho/code/clients/phospho/.venv/lib/python3.9/site-packages/phospho/lab/lab.py:154\u001b[0m, in \u001b[0;36mWorkload.run\u001b[0;34m(self, messages, executor_type)\u001b[0m\n\u001b[1;32m    152\u001b[0m \u001b[38;5;28;01melif\u001b[39;00m executor_type \u001b[38;5;241m==\u001b[39m \u001b[38;5;124m\"\u001b[39m\u001b[38;5;124msequential\u001b[39m\u001b[38;5;124m\"\u001b[39m:\n\u001b[1;32m    153\u001b[0m     \u001b[38;5;28;01mfor\u001b[39;00m one_message \u001b[38;5;129;01min\u001b[39;00m messages:\n\u001b[0;32m--> 154\u001b[0m         \u001b[43mjob\u001b[49m\u001b[38;5;241;43m.\u001b[39;49m\u001b[43mrun\u001b[49m\u001b[43m(\u001b[49m\u001b[43mone_message\u001b[49m\u001b[43m)\u001b[49m\n\u001b[1;32m    155\u001b[0m \u001b[38;5;28;01melse\u001b[39;00m:\n\u001b[1;32m    156\u001b[0m     \u001b[38;5;28;01mraise\u001b[39;00m \u001b[38;5;167;01mNotImplementedError\u001b[39;00m(\n\u001b[1;32m    157\u001b[0m         \u001b[38;5;124mf\u001b[39m\u001b[38;5;124m\"\u001b[39m\u001b[38;5;124mExecutor type \u001b[39m\u001b[38;5;132;01m{\u001b[39;00mexecutor_type\u001b[38;5;132;01m}\u001b[39;00m\u001b[38;5;124m is not implemented\u001b[39m\u001b[38;5;124m\"\u001b[39m\n\u001b[1;32m    158\u001b[0m     )\n",
-      "File \u001b[0;32m~/Documents/phospho/code/clients/phospho/.venv/lib/python3.9/site-packages/phospho/lab/lab.py:73\u001b[0m, in \u001b[0;36mJob.run\u001b[0;34m(self, message)\u001b[0m\n\u001b[1;32m     67\u001b[0m \u001b[38;5;250m\u001b[39m\u001b[38;5;124;03m\"\"\"\u001b[39;00m\n\u001b[1;32m     68\u001b[0m \u001b[38;5;124;03mRun the job on the message.\u001b[39;00m\n\u001b[1;32m     69\u001b[0m \u001b[38;5;124;03m\"\"\"\u001b[39;00m\n\u001b[1;32m     70\u001b[0m \u001b[38;5;66;03m# TODO: Infer for each message its context (if any)\u001b[39;00m\n\u001b[1;32m     71\u001b[0m \u001b[38;5;66;03m# The context is the previous messages of the session\u001b[39;00m\n\u001b[0;32m---> 73\u001b[0m result \u001b[38;5;241m=\u001b[39m \u001b[38;5;28;43mself\u001b[39;49m\u001b[38;5;241;43m.\u001b[39;49m\u001b[43mjob_function\u001b[49m\u001b[43m(\u001b[49m\n\u001b[1;32m     74\u001b[0m \u001b[43m    \u001b[49m\u001b[43mmessage\u001b[49m\u001b[43m,\u001b[49m\n\u001b[1;32m     75\u001b[0m \u001b[43m    \u001b[49m\u001b[38;5;241;43m*\u001b[39;49m\u001b[38;5;241;43m*\u001b[39;49m\u001b[38;5;28;43mself\u001b[39;49m\u001b[38;5;241;43m.\u001b[39;49m\u001b[43mparams\u001b[49m\u001b[43m,\u001b[49m\n\u001b[1;32m     76\u001b[0m \u001b[43m    \u001b[49m\u001b[43mjob_config\u001b[49m\u001b[38;5;241;43m=\u001b[39;49m\u001b[38;5;28;43mself\u001b[39;49m\u001b[38;5;241;43m.\u001b[39;49m\u001b[43mjob_config\u001b[49m\u001b[43m,\u001b[49m\n\u001b[1;32m     77\u001b[0m \u001b[43m\u001b[49m\u001b[43m)\u001b[49m\n\u001b[1;32m     78\u001b[0m \u001b[38;5;28mself\u001b[39m\u001b[38;5;241m.\u001b[39mjob_results[message\u001b[38;5;241m.\u001b[39mid] \u001b[38;5;241m=\u001b[39m result\n\u001b[1;32m     79\u001b[0m \u001b[38;5;28;01mreturn\u001b[39;00m result\n",
-      "File \u001b[0;32m~/Documents/phospho/code/clients/phospho/.venv/lib/python3.9/site-packages/phospho/lab/job_library.py:36\u001b[0m, in \u001b[0;36mprompt_to_bool\u001b[0;34m(message, prompt, message_context, format_kwargs, model, job_config)\u001b[0m\n\u001b[1;32m     28\u001b[0m     format_kwargs \u001b[38;5;241m=\u001b[39m {}\n\u001b[1;32m     30\u001b[0m formated_prompt \u001b[38;5;241m=\u001b[39m prompt\u001b[38;5;241m.\u001b[39mformat(\n\u001b[1;32m     31\u001b[0m     message_content\u001b[38;5;241m=\u001b[39mmessage\u001b[38;5;241m.\u001b[39mcontent,\n\u001b[1;32m     32\u001b[0m     message_context\u001b[38;5;241m=\u001b[39mmessage_context,\n\u001b[1;32m     33\u001b[0m     \u001b[38;5;241m*\u001b[39m\u001b[38;5;241m*\u001b[39mformat_kwargs,\n\u001b[1;32m     34\u001b[0m )\n\u001b[1;32m     35\u001b[0m response \u001b[38;5;241m=\u001b[39m openai_client\u001b[38;5;241m.\u001b[39mchat\u001b[38;5;241m.\u001b[39mcompletions\u001b[38;5;241m.\u001b[39mcreate(\n\u001b[0;32m---> 36\u001b[0m     model\u001b[38;5;241m=\u001b[39m\u001b[43mjob_config\u001b[49m\u001b[38;5;241;43m.\u001b[39;49m\u001b[43mmodel\u001b[49m,\n\u001b[1;32m     37\u001b[0m     messages\u001b[38;5;241m=\u001b[39m[\n\u001b[1;32m     38\u001b[0m         {\u001b[38;5;124m\"\u001b[39m\u001b[38;5;124mrole\u001b[39m\u001b[38;5;124m\"\u001b[39m: \u001b[38;5;124m\"\u001b[39m\u001b[38;5;124msystem\u001b[39m\u001b[38;5;124m\"\u001b[39m, \u001b[38;5;124m\"\u001b[39m\u001b[38;5;124mcontent\u001b[39m\u001b[38;5;124m\"\u001b[39m: \u001b[38;5;124m\"\u001b[39m\u001b[38;5;124mYou are a helpful assistant.\u001b[39m\u001b[38;5;124m\"\u001b[39m},\n\u001b[1;32m     39\u001b[0m         {\n\u001b[1;32m     40\u001b[0m             \u001b[38;5;124m\"\u001b[39m\u001b[38;5;124mrole\u001b[39m\u001b[38;5;124m\"\u001b[39m: \u001b[38;5;124m\"\u001b[39m\u001b[38;5;124muser\u001b[39m\u001b[38;5;124m\"\u001b[39m,\n\u001b[1;32m     41\u001b[0m             \u001b[38;5;124m\"\u001b[39m\u001b[38;5;124mcontent\u001b[39m\u001b[38;5;124m\"\u001b[39m: formated_prompt,\n\u001b[1;32m     42\u001b[0m         },\n\u001b[1;32m     43\u001b[0m     ],\n\u001b[1;32m     44\u001b[0m     max_tokens\u001b[38;5;241m=\u001b[39m\u001b[38;5;241m1\u001b[39m,\n\u001b[1;32m     45\u001b[0m     temperature\u001b[38;5;241m=\u001b[39m\u001b[38;5;241m0\u001b[39m,\n\u001b[1;32m     46\u001b[0m )\n\u001b[1;32m     48\u001b[0m \u001b[38;5;66;03m# Cast the response to a bool\u001b[39;00m\n\u001b[1;32m     49\u001b[0m \u001b[38;5;28;01mif\u001b[39;00m response\u001b[38;5;241m.\u001b[39mchoices[\u001b[38;5;241m0\u001b[39m]\u001b[38;5;241m.\u001b[39mmessage\u001b[38;5;241m.\u001b[39mcontent \u001b[38;5;129;01mis\u001b[39;00m \u001b[38;5;28;01mNone\u001b[39;00m:\n",
-      "File \u001b[0;32m~/Documents/phospho/code/clients/phospho/.venv/lib/python3.9/site-packages/pydantic/main.py:767\u001b[0m, in \u001b[0;36mBaseModel.__getattr__\u001b[0;34m(self, item)\u001b[0m\n\u001b[1;32m    764\u001b[0m     \u001b[38;5;28;01mreturn\u001b[39;00m \u001b[38;5;28msuper\u001b[39m()\u001b[38;5;241m.\u001b[39m\u001b[38;5;21m__getattribute__\u001b[39m(item)  \u001b[38;5;66;03m# Raises AttributeError if appropriate\u001b[39;00m\n\u001b[1;32m    765\u001b[0m \u001b[38;5;28;01melse\u001b[39;00m:\n\u001b[1;32m    766\u001b[0m     \u001b[38;5;66;03m# this is the current error\u001b[39;00m\n\u001b[0;32m--> 767\u001b[0m     \u001b[38;5;28;01mraise\u001b[39;00m \u001b[38;5;167;01mAttributeError\u001b[39;00m(\u001b[38;5;124mf\u001b[39m\u001b[38;5;124m'\u001b[39m\u001b[38;5;132;01m{\u001b[39;00m\u001b[38;5;28mtype\u001b[39m(\u001b[38;5;28mself\u001b[39m)\u001b[38;5;241m.\u001b[39m\u001b[38;5;18m__name__\u001b[39m\u001b[38;5;132;01m!r}\u001b[39;00m\u001b[38;5;124m object has no attribute \u001b[39m\u001b[38;5;132;01m{\u001b[39;00mitem\u001b[38;5;132;01m!r}\u001b[39;00m\u001b[38;5;124m'\u001b[39m)\n",
-      "\u001b[0;31mAttributeError\u001b[0m: 'EmptyConfig' object has no attribute 'model'"
-     ]
-    }
-   ],
-   "source": [
-    "messages = [\n",
-    "    lab.Message(\n",
-    "        content=\"Hey there!\",\n",
-    "    ),\n",
-    "    lab.Message(\n",
-    "        content=\"How are you?\",\n",
-    "    ),\n",
-    "]\n",
-    "workload.run(messages=messages, executor_type=\"sequential\")"
-   ]
-  },
-  {
-   "cell_type": "code",
-   "execution_count": null,
-   "metadata": {},
-   "outputs": [],
-   "source": []
-  }
- ],
- "metadata": {
-  "kernelspec": {
-   "display_name": "phospho-env",
-   "language": "python",
-   "name": "python3"
-  },
-  "language_info": {
-   "codemirror_mode": {
-    "name": "ipython",
-    "version": 3
-   },
-   "file_extension": ".py",
-   "mimetype": "text/x-python",
-   "name": "python",
-   "nbconvert_exporter": "python",
-   "pygments_lexer": "ipython3",
-   "version": "3.9.6"
-  }
- },
- "nbformat": 4,
- "nbformat_minor": 2
+  "nbformat": 4,
+  "nbformat_minor": 2
 }