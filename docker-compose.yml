services:
  platform:
    build: ./platform
    ports:
      - "3000:3000"
    env_file:
      - ./.env.docker
    networks:
      - app_network
    depends_on:
      - backend

  backend:
    build:
      context: ./
      dockerfile: ./backend/Dockerfile
    ports:
      - "80:80"
    env_file:
      - ./.env.docker
    networks:
      - app_network
    depends_on:
      - extractor
      - mongodb

  extractor:
    build:
      context: ./
      dockerfile: ./extractor/Dockerfile
    ports:
      - "8080:8080"
    env_file:
      - ./.env.docker
    networks:
      - app_network
    depends_on:
      - mongodb
    # volumes:
    #   - ./phospho-python:/phospho-python

  mongodb:
    image: mongo:latest
    ports:
      - "27017:27017"
    volumes:
      - mongodb_data:/data/db
    networks:
      - app_network

  ai-hub:
    build:
      context: ./
      dockerfile: ./ai-hub/Dockerfile
    ports:
<<<<<<< HEAD
      - "8081:8080" # Expose AI-Hub service on port 8080
=======
      - "8081:8081" # Expose AI-Hub service on port 8081
>>>>>>> 847133ea
    env_file:
      - ./.env.docker
    networks:
      - app_network
    depends_on:
      - backend
      - extractor
      - mongodb

networks:
  app_network:
    driver: bridge

volumes:
  mongodb_data:<|MERGE_RESOLUTION|>--- conflicted
+++ resolved
@@ -53,11 +53,7 @@
       context: ./
       dockerfile: ./ai-hub/Dockerfile
     ports:
-<<<<<<< HEAD
-      - "8081:8080" # Expose AI-Hub service on port 8080
-=======
-      - "8081:8081" # Expose AI-Hub service on port 8081
->>>>>>> 847133ea
+      - "8081:8081" # Expose AI-Hub service on port 8080
     env_file:
       - ./.env.docker
     networks:
